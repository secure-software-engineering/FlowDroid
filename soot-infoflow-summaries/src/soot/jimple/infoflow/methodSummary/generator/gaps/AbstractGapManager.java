package soot.jimple.infoflow.methodSummary.generator.gaps;

import java.util.ArrayList;
import java.util.Collection;
import java.util.HashSet;
import java.util.Iterator;
import java.util.Set;

import soot.Local;
import soot.SootMethod;
import soot.ValueBox;
import soot.jimple.DefinitionStmt;
import soot.jimple.InstanceInvokeExpr;
import soot.jimple.InvokeExpr;
import soot.jimple.Stmt;
import soot.jimple.infoflow.data.Abstraction;
import soot.jimple.infoflow.methodSummary.data.summary.GapDefinition;
import soot.jimple.infoflow.solver.cfg.IInfoflowCFG;

/**
 * Abstract base class for gap managers
 * 
 * @author arzt
 *
 */
public abstract class AbstractGapManager implements IGapManager {

	@Override
	public boolean isLocalReferencedInGap(Local local) {
		for (Stmt stmt : getAllGapStmts()) {
			for (ValueBox vb : stmt.getUseBoxes())
				if (vb.getValue() == local)
					return true;
			if (stmt instanceof DefinitionStmt)
				if (((DefinitionStmt) stmt).getLeftOp() == local)
					return true;
		}
		return false;
	}

	@Override
	public Set<GapDefinition> getGapDefinitionsForLocalDef(Local local) {
		Set<GapDefinition> res = null;
		stmt: for (Stmt stmt : getAllGapStmts()) {
			if (stmt instanceof DefinitionStmt)
				if (((DefinitionStmt) stmt).getLeftOp() == local) {
					if (res == null)
						res = new HashSet<>();
					res.add(getGapForCall(stmt));
					continue stmt;
				}
		}
		return res;
	}

	@Override
	public Set<GapDefinition> getGapDefinitionsForLocalUse(Local local) {
		Set<GapDefinition> res = null;
		stmt: for (Stmt stmt : getAllGapStmts()) {
			for (ValueBox vb : stmt.getUseBoxes())
				if (vb.getValue() == local) {
					if (res == null)
						res = new HashSet<>();
					res.add(getGapForCall(stmt));
					continue stmt;
				}
		}
		return res;
	}

	@Override
	public boolean needsGapConstruction(Stmt stmt, Abstraction abs, IInfoflowCFG icfg) {
		SootMethod targetMethod = stmt.getInvokeExpr().getMethod();

		// Do not report inactive flows into gaps
		if (!abs.isAbstractionActive())
			return false;

		// If the callee is native, there is no need for a gap
		if (targetMethod.isNative())
			return false;

		// Do not construct a gap for constructors or static initializers
		if (targetMethod.isConstructor() || targetMethod.isStaticInitializer())
			return false;

		// Do not produce flows from one statement to itself
		if (abs.getSourceContext() != null && abs.getSourceContext().getStmt() == stmt)
			return false;

		// Is the given incoming value even used in the gap statement?
		if (!isValueUsedInStmt(stmt, abs))
			return false;

		// Do not build gap flows for the java.lang.System class
		SootMethod sm = icfg.getMethodOf(stmt);
		if (sm.getDeclaringClass().getName().equals("java.lang.System"))
			return false;
		if (targetMethod.getDeclaringClass().getName().startsWith("sun."))
			return false;

		// We always construct a gap if we have no callees. Sometimes, we have a callee,
		// but that's only a self-reference or an abstract method
		Collection<SootMethod> callees = new ArrayList<>(icfg.getCalleesOfCallAt(stmt));
		Iterator<SootMethod> it = callees.iterator();
		while (it.hasNext()) {
			SootMethod callee = it.next();
			if (!callee.isConcrete() || callee == sm)
				it.remove();
		}
<<<<<<< HEAD
		if (callees != null && !callees.isEmpty()) {
			// If we have a call to an abstract method, this might instead of an
			// empty callee list give us one with a self-loop. Semantically, this
			// is however still an unknown callee.
			if (!(callees.size() == 1 && callees.contains(sm) && stmt.getInvokeExpr().getMethod().isAbstract())) {
				return false;
			}
		}
		// Do not build gap flows for the java.lang.System class
		if (sm.getDeclaringClass().getName().equals("java.lang.System"))
			return false;
		if (targetMethod.getDeclaringClass().getName().startsWith("sun."))
=======
		if (!callees.isEmpty())
>>>>>>> eef40930
			return false;

		// We create a gap
		return true;
	}

	/**
	 * Checks whether the given value is used in the given statement
	 * 
	 * @param stmt The statement to check
	 * @param abs  The value to check
	 * @return True if the given value is used in the given statement, otherwise
	 *         false
	 */
	protected boolean isValueUsedInStmt(Stmt stmt, Abstraction abs) {
		if (!stmt.containsInvokeExpr())
			return false;
		InvokeExpr iexpr = stmt.getInvokeExpr();

		// If this value is a parameter, we take it
		for (int i = 0; i < iexpr.getArgCount(); i++)
			if (abs.getAccessPath().getPlainValue() == iexpr.getArg(i))
				return true;

		// If this is the base local, we take it
		return iexpr instanceof InstanceInvokeExpr
				&& ((InstanceInvokeExpr) iexpr).getBase() == abs.getAccessPath().getPlainValue();
	}

}<|MERGE_RESOLUTION|>--- conflicted
+++ resolved
@@ -108,22 +108,7 @@
 			if (!callee.isConcrete() || callee == sm)
 				it.remove();
 		}
-<<<<<<< HEAD
-		if (callees != null && !callees.isEmpty()) {
-			// If we have a call to an abstract method, this might instead of an
-			// empty callee list give us one with a self-loop. Semantically, this
-			// is however still an unknown callee.
-			if (!(callees.size() == 1 && callees.contains(sm) && stmt.getInvokeExpr().getMethod().isAbstract())) {
-				return false;
-			}
-		}
-		// Do not build gap flows for the java.lang.System class
-		if (sm.getDeclaringClass().getName().equals("java.lang.System"))
-			return false;
-		if (targetMethod.getDeclaringClass().getName().startsWith("sun."))
-=======
 		if (!callees.isEmpty())
->>>>>>> eef40930
 			return false;
 
 		// We create a gap
