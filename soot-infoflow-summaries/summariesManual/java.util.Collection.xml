<?xml version="1.0" ?>
<summary fileFormatVersion="101" isInterface="true">
	<hierarchy>
		<interface name="java.lang.Iterable" />
	</hierarchy>
	<methods>
		<method id="boolean add(java.lang.Object)">
			<constraints>
				<index sourceSinkType="Implicit"
					   ImplicitLocation="Next" />
			</constraints>
			<flows>
				<flow isAlias="false" typeChecking="false" final="true">
					<from sourceSinkType="Parameter" ParameterIndex="0" />
					<to sourceSinkType="Field"
						AccessPath="[java.util.Collection: java.lang.Object[] innerArray]"
						AccessPathTypes="[java.lang.Object[]]"
						constrained="true" />
				</flow>
			</flows>
		</method>
		<method id="boolean addAll(java.util.Collection)">
			<flows>
				<flow isAlias="false" typeChecking="false">
					<from sourceSinkType="Parameter" ParameterIndex="0" />
					<to sourceSinkType="Field"
						AccessPath="[java.util.Collection: java.lang.Object[] innerArray]"
						AccessPathTypes="[java.lang.Object[]]" />
				</flow>
			</flows>
		</method>
		<method id="void clear()">
			<clears>
				<clear sourceSinkType="Field" AccessPath="[java.util.Collection: java.lang.Object[] innerArray]" />
			</clears>
		</method>
		<method id="java.util.Iterator iterator()">
			<flows>
<<<<<<< HEAD
				<flow isAlias="true" typeChecking="false" final="true">
=======
				<flow isAlias="false" typeChecking="false">
>>>>>>> 58a33fd4
					<from sourceSinkType="Field"
						  AccessPath="[java.util.Collection: java.lang.Object[] innerArray]"
						  AccessPathTypes="[java.lang.Object[]]" />
					<to sourceSinkType="Return"
						AccessPath="[java.util.Iterator: java.lang.Object[] innerArray]"
						AccessPathTypes="[java.lang.Object[]]" />
				</flow>
				<flow isAlias="false" typeChecking="false">
					<from sourceSinkType="Field"
						  AccessPath="[java.util.Collection: java.lang.Object[] innerArray]"
						  AccessPathTypes="[java.lang.Object[]]" />
					<to sourceSinkType="Field"
						AccessPath="[java.util.Collection: java.lang.Object[] innerArray]"
						AccessPathTypes="[java.lang.Object[]]"
						constrained="read-only" />
				</flow>
			</flows>
			<clears>
				<clear sourceSinkType="Field"
					   AccessPath="[java.util.Collection: java.lang.Object[] innerArray]"
					   AccessPathTypes="[java.lang.Object[]]"
					   preventPropagation="false" />
			</clears>
		</method>
		<method id="java.lang.Object[] toArray()">
			<flows>
				<flow isAlias="false" typeChecking="false">
					<from sourceSinkType="Field" AccessPath="[java.util.Collection: java.lang.Object[] innerArray]"
						AccessPathTypes="[java.lang.Object[]]" />
					<to sourceSinkType="Return" />
				</flow>
			</flows>
		</method>
		<method id="java.lang.Object[] toArray(java.lang.Object[])">
			<flows>
				<flow isAlias="false" typeChecking="false">
					<from sourceSinkType="Field" AccessPath="[java.util.Collection: java.lang.Object[] innerArray]"
						AccessPathTypes="[java.lang.Object[]]" />
					<to sourceSinkType="Return" />
				</flow>
			</flows>
		</method>
		<method id="java.lang.String toString()">
			<flows>
				<flow isAlias="false" typeChecking="false">
					<from sourceSinkType="Field" AccessPath="[java.util.Collection: java.lang.Object[] innerArray]"
						AccessPathTypes="[java.lang.Object[]]" />
					<to sourceSinkType="Return" />
				</flow>
			</flows>
		</method>
	</methods>
</summary><|MERGE_RESOLUTION|>--- conflicted
+++ resolved
@@ -36,11 +36,7 @@
 		</method>
 		<method id="java.util.Iterator iterator()">
 			<flows>
-<<<<<<< HEAD
 				<flow isAlias="true" typeChecking="false" final="true">
-=======
-				<flow isAlias="false" typeChecking="false">
->>>>>>> 58a33fd4
 					<from sourceSinkType="Field"
 						  AccessPath="[java.util.Collection: java.lang.Object[] innerArray]"
 						  AccessPathTypes="[java.lang.Object[]]" />
