--- conflicted
+++ resolved
@@ -69,11 +69,7 @@
         </method>
         <method id="java.util.ListIterator listIterator()">
             <flows>
-<<<<<<< HEAD
-                <flow isAlias="true" typeChecking="false" final="true">
-=======
-                <flow isAlias="false" typeChecking="false">
->>>>>>> 58a33fd4
+                <flow isAlias="true" typeChecking="false" final="true">
                     <from sourceSinkType="Field"
                           AccessPath="[java.util.Collection: java.lang.Object[] innerArray]"
                           AccessPathTypes="[java.lang.Object[]]" />
@@ -100,11 +96,7 @@
         </method>
         <method id="java.util.ListIterator listIterator(int)">
             <flows>
-<<<<<<< HEAD
-                <flow isAlias="true" typeChecking="false" final="true">
-=======
-                <flow isAlias="false" typeChecking="false">
->>>>>>> 58a33fd4
+                <flow isAlias="true" typeChecking="false" final="true">
                     <from sourceSinkType="Field"
                           AccessPath="[java.util.Collection: java.lang.Object[] innerArray]"
                           AccessPathTypes="[java.lang.Object[]]" />
@@ -349,7 +341,7 @@
         </method>
         <method id="java.lang.Object[] toArray()">
             <flows>
-                <flow>
+                <flow isAlias="true">
                     <from sourceSinkType="Field"
                           AccessPath="[java.util.Collection: java.lang.Object[] innerArray]"
                           AccessPathTypes="[java.lang.Object[]]" />
@@ -359,7 +351,7 @@
         </method>
         <method id="java.lang.Object[] toArray(java.lang.Object[])">
             <flows>
-                <flow>
+                <flow isAlias="true">
                     <from sourceSinkType="Field"
                           AccessPath="[java.util.Collection: java.lang.Object[] innerArray]"
                           AccessPathTypes="[java.lang.Object[]]" />
@@ -367,19 +359,6 @@
                 </flow>
             </flows>
         </method>
-<<<<<<< HEAD
-        <method id="java.lang.Object[] toArray(java.lang.Object[])">
-            <flows>
-                <flow isAlias="true">
-                    <from sourceSinkType="Field"
-                          AccessPath="[java.util.Collection: java.lang.Object[] innerArray]"
-                          AccessPathTypes="[java.lang.Object[]]" />
-                    <to sourceSinkType="Return" constrained="keep" />
-                </flow>
-            </flows>
-        </method>
-=======
->>>>>>> 58a33fd4
     </methods>
     <gaps>
         <!-- Gaps need the signature to match the exact class because there is no lookup for methods in superclasses -->
