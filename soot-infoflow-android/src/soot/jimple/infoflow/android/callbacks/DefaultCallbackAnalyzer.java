package soot.jimple.infoflow.android.callbacks;

import java.io.IOException;
import java.util.ArrayList;
import java.util.HashSet;
import java.util.Iterator;
import java.util.List;
import java.util.Map;
import java.util.Set;

import heros.solver.Pair;
import soot.MethodOrMethodContext;
import soot.PackManager;
import soot.RefType;
import soot.Scene;
import soot.SceneTransformer;
import soot.SootClass;
import soot.SootMethod;
import soot.Transform;
import soot.Unit;
import soot.Value;
import soot.jimple.InvokeExpr;
import soot.jimple.Stmt;
import soot.jimple.infoflow.android.InfoflowAndroidConfiguration;
import soot.jimple.infoflow.android.callbacks.AndroidCallbackDefinition.CallbackType;
import soot.jimple.infoflow.android.callbacks.filters.ICallbackFilter;
import soot.jimple.infoflow.android.entryPointCreators.AndroidEntryPointConstants;
import soot.jimple.infoflow.android.entryPointCreators.AndroidEntryPointUtils;
import soot.jimple.infoflow.memory.IMemoryBoundedSolver;
import soot.jimple.infoflow.memory.ISolverTerminationReason;
import soot.jimple.infoflow.util.SystemClassHandler;
import soot.util.HashMultiMap;
import soot.util.MultiMap;
import soot.util.queue.QueueReader;

/**
 * Default implementation of the callback analyzer class. This implementation
 * aims for precision. It tries to rule out callbacks registered in unreachable
 * code. The mapping between components and callbacks is as precise as possible.
 * 
 * @author Steven Arzt
 *
 */
public class DefaultCallbackAnalyzer extends AbstractCallbackAnalyzer implements IMemoryBoundedSolver {

	private MultiMap<SootClass, SootMethod> callbackWorklist = null;
	private AndroidEntryPointUtils entryPointUtils = new AndroidEntryPointUtils();
	private Set<IMemoryBoundedSolverStatusNotification> notificationListeners = new HashSet<>();
	private ISolverTerminationReason isKilled = null;
	private MultiMap<SootClass, AndroidCallbackDefinition> viewCallbacks;

	public DefaultCallbackAnalyzer(InfoflowAndroidConfiguration config, Set<SootClass> entryPointClasses)
			throws IOException {
		super(config, entryPointClasses);
	}

	public DefaultCallbackAnalyzer(InfoflowAndroidConfiguration config, Set<SootClass> entryPointClasses,
			MultiMap<SootClass, AndroidCallbackDefinition> viewCallbacks, String callbackFile) throws IOException {
		super(config, entryPointClasses, callbackFile);
		this.viewCallbacks = viewCallbacks;
	}

	public DefaultCallbackAnalyzer(InfoflowAndroidConfiguration config, Set<SootClass> entryPointClasses,
			MultiMap<SootClass, AndroidCallbackDefinition> viewCallbacks, Set<String> androidCallbacks)
			throws IOException {
		super(config, entryPointClasses, androidCallbacks);
		this.viewCallbacks = viewCallbacks;
	}

	QueueReader<MethodOrMethodContext> reachableChangedListener;

	/**
	 * Collects the callback methods for all Android default handlers implemented in
	 * the source code. Note that this operation runs inside Soot, so this method
	 * only registers a new phase that will be executed when Soot is next run
	 */
	@Override
	public void collectCallbackMethods() {
		super.collectCallbackMethods();

		Transform transform = new Transform("wjtp.ajc", new SceneTransformer() {
			@Override
			protected void internalTransform(String phaseName, @SuppressWarnings("rawtypes") Map options) {
				// Notify the listeners that the solver has been started
				for (IMemoryBoundedSolverStatusNotification listener : notificationListeners)
					listener.notifySolverStarted(DefaultCallbackAnalyzer.this);

				// Do we have to start from scratch or do we have a worklist to
				// process?
				if (callbackWorklist == null) {
					logger.info("Collecting callbacks in DEFAULT mode...");
					callbackWorklist = new HashMultiMap<>();

					// Find the mappings between classes and layouts
					findClassLayoutMappings();

					// Process the callback classes directly reachable from the
					// entry points
					for (SootClass sc : entryPointClasses) {
						// Check whether we're still running
						if (isKilled != null)
							break;

						List<MethodOrMethodContext> methods = new ArrayList<MethodOrMethodContext>(
								entryPointUtils.getLifecycleMethods(sc));

						// Check for callbacks registered in the code
						analyzeReachableMethods(sc, methods);

						// Check for method overrides
						analyzeMethodOverrideCallbacks(sc);
						analyzeClassInterfaceCallbacks(sc, sc, sc);
					}
					reachableChangedListener = Scene.v().getReachableMethods().listener();
					logger.info("Callback analysis done.");
				} else {
					// Incremental mode, only process the worklist
					logger.info(String.format("Running incremental callback analysis for %d components...",
							callbackWorklist.size()));
					// Find the mappings between classes and layouts
					findClassLayoutMappings();

					MultiMap<SootMethod, SootClass> reverseViewCallbacks = new HashMultiMap<>();
					for (Pair<SootClass, AndroidCallbackDefinition> i : viewCallbacks)
						reverseViewCallbacks.put(i.getO2().getTargetMethod(), i.getO1());
					while (reachableChangedListener.hasNext()) {
						SootMethod m = reachableChangedListener.next().method();
						Set<SootClass> o = reverseViewCallbacks.get(m);
						for (SootClass i : o) {
							callbackWorklist.put(i, m);
						}
					}

					MultiMap<SootClass, SootMethod> workList = new HashMultiMap<>(callbackWorklist);
					for (Iterator<SootClass> it = workList.keySet().iterator(); it.hasNext();) {
						// Check whether we're still running
						if (isKilled != null)
							break;

						SootClass componentClass = it.next();
						Set<SootMethod> callbacks = callbackWorklist.get(componentClass);
						callbackWorklist.remove(componentClass);

						Set<SootClass> activityComponents = fragmentClassesRev.get(componentClass);
						if (activityComponents == null || activityComponents.isEmpty())
							activityComponents = Collections.singleton(componentClass);

						// Check whether we're already beyond the maximum number
						// of callbacks for the current component
						if (config.getCallbackConfig().getMaxCallbacksPerComponent() > 0
								&& callbacks.size() > config.getCallbackConfig().getMaxCallbacksPerComponent()) {
							callbackMethods.remove(componentClass);
							entryPointClasses.remove(componentClass);
							continue;
						}

						// Check for method overrides. The whole class might be new.
						analyzeMethodOverrideCallbacks(componentClass);
						for (SootClass activityComponent : activityComponents) {
							if (activityComponent == null)
								activityComponent = componentClass;
							analyzeClassInterfaceCallbacks(componentClass, componentClass, activityComponent);
						}

						// Collect all methods that we need to analyze
						List<MethodOrMethodContext> entryClasses = new ArrayList<>(callbacks.size());
						for (SootMethod sm : callbacks) {
							if (sm != null)
								entryClasses.add(sm);
						}

						// Check for further callback declarations
						analyzeReachableMethods(componentClass, entryClasses);
					}
					logger.info("Incremental callback analysis done.");
				}

				// Notify the listeners that the solver has been terminated
				for (IMemoryBoundedSolverStatusNotification listener : notificationListeners)
					listener.notifySolverTerminated(DefaultCallbackAnalyzer.this);
			}

		});
		PackManager.v().getPack("wjtp").add(transform);
	}

<<<<<<< HEAD
	/**
	 * Gets all lifecycle methods in the given entry point class
	 * 
	 * @param sc The class in which to look for lifecycle methods
	 * @return The set of lifecycle methods in the given class
	 */
	private Collection<? extends MethodOrMethodContext> getLifecycleMethods(SootClass sc) {
		return getLifecycleMethods(entryPointUtils.getComponentType(sc), sc);
	}

	/**
	 * Gets all lifecycle methods in the given entry point class
	 * 
	 * @param componentType the component type
	 * @param sc            The class in which to look for lifecycle methods
	 * @return The set of lifecycle methods in the given class
	 */
	public static Collection<? extends MethodOrMethodContext> getLifecycleMethods(ComponentType componentType,
			SootClass sc) {
		switch (componentType) {
		case Activity:
			return getLifecycleMethods(sc, AndroidEntryPointConstants.getActivityLifecycleMethods());
		case Service:
			return getLifecycleMethods(sc, AndroidEntryPointConstants.getServiceLifecycleMethods());
		case Application:
			return getLifecycleMethods(sc, AndroidEntryPointConstants.getApplicationLifecycleMethods());
		case BroadcastReceiver:
			return getLifecycleMethods(sc, AndroidEntryPointConstants.getBroadcastLifecycleMethods());
		case Fragment:
			return getLifecycleMethods(sc, AndroidEntryPointConstants.getFragmentLifecycleMethods());
		case ContentProvider:
			return getLifecycleMethods(sc, AndroidEntryPointConstants.getContentproviderLifecycleMethods());
		case GCMBaseIntentService:
			return getLifecycleMethods(sc, AndroidEntryPointConstants.getGCMIntentServiceMethods());
		case GCMListenerService:
			return getLifecycleMethods(sc, AndroidEntryPointConstants.getGCMListenerServiceMethods());
		case ServiceConnection:
			return getLifecycleMethods(sc, AndroidEntryPointConstants.getServiceConnectionMethods());
		case Plain:
			return Collections.emptySet();
		}
		return Collections.emptySet();
	}

	/**
	 * This method takes a lifecycle class and the list of lifecycle method
	 * subsignatures. For each subsignature, it checks whether the given class or
	 * one of its superclass overwrites the respective methods. All findings are
	 * collected in a set and returned.
	 * 
	 * @param sc      The class in which to look for lifecycle method
	 *                implementations
	 * @param methods The list of lifecycle method subsignatures for the type of
	 *                component that the given class corresponds to
	 * @return The set of implemented lifecycle methods in the given class
	 */
	private static Collection<? extends MethodOrMethodContext> getLifecycleMethods(SootClass sc, List<String> methods) {
		Set<MethodOrMethodContext> lifecycleMethods = new HashSet<>();
		SootClass currentClass = sc;
		while (currentClass != null) {
			for (String sig : methods) {
				SootMethod sm = currentClass.getMethodUnsafe(sig);
				if (sm != null)
					if (!SystemClassHandler.v().isClassInSystemPackage(sm.getDeclaringClass().getName()))
						lifecycleMethods.add(sm);
			}
			currentClass = currentClass.hasSuperclass() ? currentClass.getSuperclass() : null;
		}
		return lifecycleMethods;
	}

	private void analyzeReachableMethods(SootClass lifecycleElement, List<MethodOrMethodContext> methods) {
=======
	private void analyzeRechableMethods(SootClass lifecycleElement, List<MethodOrMethodContext> methods) {
>>>>>>> b0913151
		// Make sure to exclude all other edges in the callgraph except for the
		// edges start in the lifecycle methods we explicitly pass in
		ComponentReachableMethods rm = new ComponentReachableMethods(config, lifecycleElement, methods);
		rm.update();

		// Scan for listeners in the class hierarchy
		QueueReader<MethodOrMethodContext> reachableMethods = rm.listener();
		while (reachableMethods.hasNext()) {
			// Check whether we're still running
			if (isKilled != null)
				break;

			for (ICallbackFilter filter : callbackFilters)
				filter.setReachableMethods(rm);

			SootMethod method = reachableMethods.next().method();
			if (method.isConcrete()) {
				analyzeMethodForCallbackRegistrations(lifecycleElement, method);
				analyzeMethodForDynamicBroadcastReceiver(method);
				analyzeMethodForServiceConnection(method);
				analyzeMethodForFragmentTransaction(lifecycleElement, method);
				analyzeMethodForViewPagers(lifecycleElement, method);
			}
		}
	}

	@Override
	protected boolean checkAndAddMethod(SootMethod method, SootMethod parentMethod, SootClass lifecycleClass,
			CallbackType callbackType) {
		if (!this.excludedEntryPoints.contains(lifecycleClass)) {
			if (super.checkAndAddMethod(method, parentMethod, lifecycleClass, callbackType)) {
				// Has this entry point been excluded?
				this.callbackWorklist.put(lifecycleClass, method);
				return true;
			}
		}
		return false;
	}

	@Override
	protected void checkAndAddFragment(SootClass componentClass, SootClass fragmentClass) {
		if (!this.excludedEntryPoints.contains(componentClass)) {
			super.checkAndAddFragment(componentClass, fragmentClass);

			for (SootMethod sm : fragmentClass.getMethods()) {
				if (sm.isConstructor()
						|| AndroidEntryPointConstants.getFragmentLifecycleMethods().contains(sm.getSubSignature()))
					callbackWorklist.put(fragmentClass, sm);
			}
		}
	}

	Iterator<MethodOrMethodContext> rmIterator;

	/**
	 * Finds the mappings between classes and their respective layout files
	 */
	private void findClassLayoutMappings() {
		if (rmIterator == null)
			rmIterator = Scene.v().getReachableMethods().listener();
		while (rmIterator.hasNext()) {
			SootMethod sm = rmIterator.next().method();

			if (!sm.isConcrete())
				continue;
			if (SystemClassHandler.v().isClassInSystemPackage(sm.getDeclaringClass().getName()))
				continue;
			RefType fragmentType = RefType.v("android.app.Fragment");
			for (Unit u : sm.retrieveActiveBody().getUnits()) {
				if (u instanceof Stmt) {
					Stmt stmt = (Stmt) u;
					if (stmt.containsInvokeExpr()) {
						InvokeExpr inv = stmt.getInvokeExpr();
						if (invokesSetContentView(inv)) { // check
															// also
															// for
															// inflate
															// to
															// look
															// for
															// the
															// fragments
							for (Value val : inv.getArgs()) {
								Integer intValue = valueProvider.getValue(sm, stmt, val, Integer.class);
								if (intValue != null) {
									this.layoutClasses.put(sm.getDeclaringClass(), intValue);
								}

							}
						}
						if (invokesInflate(inv)) {
							Integer intValue = valueProvider.getValue(sm, stmt, inv.getArg(0), Integer.class);
							if (intValue != null) {
								this.layoutClasses.put(sm.getDeclaringClass(), intValue);
							}
						}
					}
				}
			}
		}
	}

	@Override
	public void forceTerminate(ISolverTerminationReason reason) {
		this.isKilled = reason;
	}

	@Override
	public boolean isTerminated() {
		return isKilled != null;
	}

	@Override
	public boolean isKilled() {
		return isKilled != null;
	}

	@Override
	public void reset() {
		this.isKilled = null;
	}

	@Override
	public void addStatusListener(IMemoryBoundedSolverStatusNotification listener) {
		this.notificationListeners.add(listener);
	}

	@Override
	public void excludeEntryPoint(SootClass entryPoint) {
		super.excludeEntryPoint(entryPoint);
		this.callbackWorklist.remove(entryPoint);
		this.callbackMethods.remove(entryPoint);
	}

	@Override
	public ISolverTerminationReason getTerminationReason() {
		return isKilled;
	}

}<|MERGE_RESOLUTION|>--- conflicted
+++ resolved
@@ -2,6 +2,7 @@
 
 import java.io.IOException;
 import java.util.ArrayList;
+import java.util.Collections;
 import java.util.HashSet;
 import java.util.Iterator;
 import java.util.List;
@@ -184,82 +185,7 @@
 		PackManager.v().getPack("wjtp").add(transform);
 	}
 
-<<<<<<< HEAD
-	/**
-	 * Gets all lifecycle methods in the given entry point class
-	 * 
-	 * @param sc The class in which to look for lifecycle methods
-	 * @return The set of lifecycle methods in the given class
-	 */
-	private Collection<? extends MethodOrMethodContext> getLifecycleMethods(SootClass sc) {
-		return getLifecycleMethods(entryPointUtils.getComponentType(sc), sc);
-	}
-
-	/**
-	 * Gets all lifecycle methods in the given entry point class
-	 * 
-	 * @param componentType the component type
-	 * @param sc            The class in which to look for lifecycle methods
-	 * @return The set of lifecycle methods in the given class
-	 */
-	public static Collection<? extends MethodOrMethodContext> getLifecycleMethods(ComponentType componentType,
-			SootClass sc) {
-		switch (componentType) {
-		case Activity:
-			return getLifecycleMethods(sc, AndroidEntryPointConstants.getActivityLifecycleMethods());
-		case Service:
-			return getLifecycleMethods(sc, AndroidEntryPointConstants.getServiceLifecycleMethods());
-		case Application:
-			return getLifecycleMethods(sc, AndroidEntryPointConstants.getApplicationLifecycleMethods());
-		case BroadcastReceiver:
-			return getLifecycleMethods(sc, AndroidEntryPointConstants.getBroadcastLifecycleMethods());
-		case Fragment:
-			return getLifecycleMethods(sc, AndroidEntryPointConstants.getFragmentLifecycleMethods());
-		case ContentProvider:
-			return getLifecycleMethods(sc, AndroidEntryPointConstants.getContentproviderLifecycleMethods());
-		case GCMBaseIntentService:
-			return getLifecycleMethods(sc, AndroidEntryPointConstants.getGCMIntentServiceMethods());
-		case GCMListenerService:
-			return getLifecycleMethods(sc, AndroidEntryPointConstants.getGCMListenerServiceMethods());
-		case ServiceConnection:
-			return getLifecycleMethods(sc, AndroidEntryPointConstants.getServiceConnectionMethods());
-		case Plain:
-			return Collections.emptySet();
-		}
-		return Collections.emptySet();
-	}
-
-	/**
-	 * This method takes a lifecycle class and the list of lifecycle method
-	 * subsignatures. For each subsignature, it checks whether the given class or
-	 * one of its superclass overwrites the respective methods. All findings are
-	 * collected in a set and returned.
-	 * 
-	 * @param sc      The class in which to look for lifecycle method
-	 *                implementations
-	 * @param methods The list of lifecycle method subsignatures for the type of
-	 *                component that the given class corresponds to
-	 * @return The set of implemented lifecycle methods in the given class
-	 */
-	private static Collection<? extends MethodOrMethodContext> getLifecycleMethods(SootClass sc, List<String> methods) {
-		Set<MethodOrMethodContext> lifecycleMethods = new HashSet<>();
-		SootClass currentClass = sc;
-		while (currentClass != null) {
-			for (String sig : methods) {
-				SootMethod sm = currentClass.getMethodUnsafe(sig);
-				if (sm != null)
-					if (!SystemClassHandler.v().isClassInSystemPackage(sm.getDeclaringClass().getName()))
-						lifecycleMethods.add(sm);
-			}
-			currentClass = currentClass.hasSuperclass() ? currentClass.getSuperclass() : null;
-		}
-		return lifecycleMethods;
-	}
-
 	private void analyzeReachableMethods(SootClass lifecycleElement, List<MethodOrMethodContext> methods) {
-=======
-	private void analyzeRechableMethods(SootClass lifecycleElement, List<MethodOrMethodContext> methods) {
->>>>>>> b0913151
 		// Make sure to exclude all other edges in the callgraph except for the
 		// edges start in the lifecycle methods we explicitly pass in
 		ComponentReachableMethods rm = new ComponentReachableMethods(config, lifecycleElement, methods);
