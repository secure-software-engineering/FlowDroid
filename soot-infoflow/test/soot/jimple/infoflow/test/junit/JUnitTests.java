/*******************************************************************************
 * Copyright (c) 2012 Secure Software Engineering Group at EC SPRIDE.
 * All rights reserved. This program and the accompanying materials
 * are made available under the terms of the GNU Lesser Public License v2.1
 * which accompanies this distribution, and is available at
 * http://www.gnu.org/licenses/old-licenses/gpl-2.0.html
 * 
 * Contributors: Christian Fritz, Steven Arzt, Siegfried Rasthofer, Eric
 * Bodden, and others.
 ******************************************************************************/
package soot.jimple.infoflow.test.junit;

import static org.junit.Assert.assertEquals;
import static org.junit.Assert.assertFalse;
import static org.junit.Assert.assertTrue;
import static org.junit.Assert.fail;

import java.io.File;
import java.io.IOException;
import java.util.ArrayList;
import java.util.List;

import org.junit.Assume;
import org.junit.Before;
import org.junit.BeforeClass;

import soot.jimple.infoflow.AbstractInfoflow;
import soot.jimple.infoflow.BackwardsInfoflow;
import soot.jimple.infoflow.IInfoflow;
import soot.jimple.infoflow.Infoflow;
import soot.jimple.infoflow.config.ConfigForTest;
import soot.jimple.infoflow.results.InfoflowResults;
import soot.jimple.infoflow.taintWrappers.EasyTaintWrapper;

/**
 * abstract super class of all test cases which handles initialization, keeps
 * track of sources and sinks and allows to customize the tests (taintWrapper,
 * debug)
 *
 */
public abstract class JUnitTests {

	protected static String appPath, libPath;

	protected static List<String> sinks;

	protected static final String sink = "<soot.jimple.infoflow.test.android.ConnectionManager: void publish(java.lang.String)>";
	protected static final String sinkInt = "<soot.jimple.infoflow.test.android.ConnectionManager: void publish(int)>";
	protected static final String sinkBoolean = "<soot.jimple.infoflow.test.android.ConnectionManager: void publish(boolean)>";
	protected static final String sinkDouble = "<soot.jimple.infoflow.test.android.ConnectionManager: void publish(java.lang.Double)>";

	protected static List<String> sources;
	protected static final String sourceDeviceId = "<soot.jimple.infoflow.test.android.TelephonyManager: java.lang.String getDeviceId()>";
	protected static final String sourceIMEI = "<soot.jimple.infoflow.test.android.TelephonyManager: int getIMEI()>";
	protected static final String sourceIMSI = "<soot.jimple.infoflow.test.android.TelephonyManager: int getIMSI()>";
	protected static final String sourcePwd = "<soot.jimple.infoflow.test.android.AccountManager: java.lang.String getPassword()>";
	protected static final String sourceUserData = "<soot.jimple.infoflow.test.android.AccountManager: java.lang.String[] getUserData(java.lang.String)>";
	protected static final String sourceBundleGet = "<soot.jimple.infoflow.test.android.Bundle: java.lang.Object get(java.lang.String)>";
	protected static final String sourceLongitude = "<soot.jimple.infoflow.test.android.LocationManager: double getLongitude()>";
	protected static final String sourceLocation = "<soot.jimple.infoflow.test.android.LocationManager: soot.jimple.infoflow.test.android.Location getLastKnownLocation()>";

	@BeforeClass
	public static void setUp() throws IOException {
		File f = new File(".");
		StringBuilder appPathBuilder = new StringBuilder();
		addTestPathes(f, appPathBuilder);

		File fi = new File("../soot-infoflow");
		if (!fi.getCanonicalFile().equals(f.getCanonicalFile())) {
			addTestPathes(fi, appPathBuilder);
		}
		fi = new File("../soot-infoflow-summaries");
		if (!fi.getCanonicalFile().equals(f.getCanonicalFile())) {
			addTestPathes(fi, appPathBuilder);
		}
		appPath = appPathBuilder.toString();
		StringBuilder libPathBuilder = new StringBuilder();
<<<<<<< HEAD
		String javaHomeStr = System.getProperty("java.home");
		boolean found = false;
		if (!javaHomeStr.isEmpty()) {
			// Find the Java 8 rt.jar even when the JVM is of a higher version
			File parentDir = new File(javaHomeStr).getParentFile();
			File[] files = parentDir.listFiles((dir, name) -> name.contains("java-1.8.0-") || name.contains("java-8-"));
			if (files != null) {
				for (File java8Path : files) {
					File rtjar = new File(java8Path, "jre" + File.separator + "lib" + File.separator + "rt.jar");
					if (rtjar.exists()) {
						appendWithSeparator(libPathBuilder, rtjar);
						found = true;
						break;
					}
				}
			}
		}
		if (!found) {
			// Try the default path on ubuntu
			appendWithSeparator(libPathBuilder, new File("/usr/lib/jvm/java-8-openjdk-amd64/jre/lib/rt.jar"));
			// Try the default path on fedora
			appendWithSeparator(libPathBuilder, new File("/usr/lib/jvm/java-1.8.0/jre/lib/rt.jar"));
		}
=======
		appendWithSeparator(libPathBuilder,
				new File(System.getProperty("java.home") + File.separator + "lib" + File.separator + "rt.jar"));
		appendWithSeparator(libPathBuilder, new File("/usr/lib/jvm/java-8-openjdk-amd64/jre/lib/rt.jar"));
		appendWithSeparator(libPathBuilder, new File("C:\\Program Files\\Java\\java-se-8u41-ri\\jre\\lib\\rt.jar"));
>>>>>>> 7e6ec6c4
		libPath = libPathBuilder.toString();
		if (libPath.isEmpty())
			throw new RuntimeException("Could not find rt.jar!");

		sources = new ArrayList<String>();
		sources.add(sourcePwd);
		sources.add(sourceUserData);
		sources.add(sourceDeviceId);
		sources.add(sourceIMEI);
		sources.add(sourceIMSI);
		sources.add(sourceBundleGet);
		sources.add(sourceLongitude);
		sources.add(sourceLocation);

		sinks = new ArrayList<String>();
		sinks.add(sink);
		sinks.add(sinkInt);
		sinks.add(sinkBoolean);
		sinks.add(sinkDouble);
	}

	private static void addTestPathes(File f, StringBuilder appPathBuilder) throws IOException {
		File testSrc1 = new File(f, "bin");
		File testSrc2 = new File(f, "build" + File.separator + "classes");
		File testSrc3 = new File(f, "build" + File.separator + "testclasses");

		if (!(testSrc1.exists() || testSrc2.exists() || testSrc3.exists())) {
			fail("Test aborted - none of the test sources are available");
		}

		appendWithSeparator(appPathBuilder, testSrc1);
		appendWithSeparator(appPathBuilder, testSrc2);
		appendWithSeparator(appPathBuilder, testSrc3);
	}

	/**
	 * Appends the given path to the given {@link StringBuilder} if it exists
	 * 
	 * @param sb The {@link StringBuilder} to which to append the path
	 * @param f  The path to append
	 * @throws IOException
	 */
	protected static void appendWithSeparator(StringBuilder sb, File f) throws IOException {
		if (f.exists()) {
			if (sb.length() > 0)
				sb.append(System.getProperty("path.separator"));
			sb.append(f.getCanonicalPath());
		}
	}

	@Before
	public void resetSootAndStream() throws IOException {
		soot.G.reset();
		System.gc();

	}

	protected void checkInfoflow(IInfoflow infoflow, int resultCount) {
		if (infoflow.isResultAvailable()) {
			InfoflowResults map = infoflow.getResults();
			assertEquals(resultCount, map.size());
			assertTrue(map.containsSinkMethod(sink) || map.containsSinkMethod(sinkInt)
					|| map.containsSinkMethod(sinkBoolean) || map.containsSinkMethod(sinkDouble));
			assertTrue(map.isPathBetweenMethods(sink, sourceDeviceId) || map.isPathBetweenMethods(sink, sourceIMEI) // implicit
																													// flows
					|| map.isPathBetweenMethods(sink, sourcePwd) || map.isPathBetweenMethods(sink, sourceBundleGet)
					|| map.isPathBetweenMethods(sinkInt, sourceDeviceId)
					|| map.isPathBetweenMethods(sinkInt, sourceIMEI) || map.isPathBetweenMethods(sinkInt, sourceIMSI)
					|| map.isPathBetweenMethods(sinkInt, sourceLongitude)
					|| map.isPathBetweenMethods(sinkBoolean, sourceDeviceId)
					|| map.isPathBetweenMethods(sinkDouble, sourceLongitude)
					|| map.isPathBetweenMethods(sinkDouble, sourceLocation));
		} else {
			fail("result is not available");
		}
	}

	protected void negativeCheckInfoflow(IInfoflow infoflow) {
		// If the result is available, it must be empty. Otherwise, it is
		// implicitly ok since we don't expect to find anything anyway.
		if (infoflow.isResultAvailable()) {
			InfoflowResults map = infoflow.getResults();
			assertEquals(0, map.size());
			assertFalse(map.containsSinkMethod(sink));
			assertFalse(map.containsSinkMethod(sinkInt));
		}
	}

	protected IInfoflow initInfoflow() {
		return initInfoflow(false);
	}

	protected IInfoflow initInfoflow(boolean useTaintWrapper) {
		AbstractInfoflow result = createInfoflowInstance();
		result.setThrowExceptions(true);
		ConfigForTest testConfig = new ConfigForTest();
		result.setSootConfig(testConfig);
		if (useTaintWrapper) {
			EasyTaintWrapper easyWrapper;
			try {
				easyWrapper = EasyTaintWrapper.getDefault();
				result.setTaintWrapper(easyWrapper);
			} catch (IOException e) {
				System.err.println("Could not initialized Taintwrapper:");
				e.printStackTrace();
			}

		}
//		result.getConfig().setLogSourcesAndSinks(true);

		return result;
	}

	protected abstract AbstractInfoflow createInfoflowInstance();

	/**
	 * Tells that the test should only be run on backwards analysis
	 *
	 * @param infoflow infoflow object
	 * @param message  message shown in console
	 */
	protected void onlyBackwards(IInfoflow infoflow, String message) {
		Assume.assumeTrue("Test is only applicable on backwards analysis: " + message,
				infoflow instanceof BackwardsInfoflow);
	}

	/**
	 * Tells that the test should only be run on forwards analysis
	 *
	 * @param infoflow infoflow object
	 */
	protected void onlyForwards(IInfoflow infoflow, String message) {
		Assume.assumeTrue("Test is only applicable on forwards analysis: " + message, infoflow instanceof Infoflow);
	}
}<|MERGE_RESOLUTION|>--- conflicted
+++ resolved
@@ -75,36 +75,10 @@
 		}
 		appPath = appPathBuilder.toString();
 		StringBuilder libPathBuilder = new StringBuilder();
-<<<<<<< HEAD
-		String javaHomeStr = System.getProperty("java.home");
-		boolean found = false;
-		if (!javaHomeStr.isEmpty()) {
-			// Find the Java 8 rt.jar even when the JVM is of a higher version
-			File parentDir = new File(javaHomeStr).getParentFile();
-			File[] files = parentDir.listFiles((dir, name) -> name.contains("java-1.8.0-") || name.contains("java-8-"));
-			if (files != null) {
-				for (File java8Path : files) {
-					File rtjar = new File(java8Path, "jre" + File.separator + "lib" + File.separator + "rt.jar");
-					if (rtjar.exists()) {
-						appendWithSeparator(libPathBuilder, rtjar);
-						found = true;
-						break;
-					}
-				}
-			}
-		}
-		if (!found) {
-			// Try the default path on ubuntu
-			appendWithSeparator(libPathBuilder, new File("/usr/lib/jvm/java-8-openjdk-amd64/jre/lib/rt.jar"));
-			// Try the default path on fedora
-			appendWithSeparator(libPathBuilder, new File("/usr/lib/jvm/java-1.8.0/jre/lib/rt.jar"));
-		}
-=======
 		appendWithSeparator(libPathBuilder,
 				new File(System.getProperty("java.home") + File.separator + "lib" + File.separator + "rt.jar"));
 		appendWithSeparator(libPathBuilder, new File("/usr/lib/jvm/java-8-openjdk-amd64/jre/lib/rt.jar"));
 		appendWithSeparator(libPathBuilder, new File("C:\\Program Files\\Java\\java-se-8u41-ri\\jre\\lib\\rt.jar"));
->>>>>>> 7e6ec6c4
 		libPath = libPathBuilder.toString();
 		if (libPath.isEmpty())
 			throw new RuntimeException("Could not find rt.jar!");
