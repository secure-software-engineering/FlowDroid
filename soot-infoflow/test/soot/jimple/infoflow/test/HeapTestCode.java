--- conflicted
+++ resolved
@@ -634,17 +634,10 @@
 
 		// Create the alias
 		foo2(b, b);
-<<<<<<< HEAD
 		String tainted = bar2(a).b;
 
 		ConnectionManager cm = new ConnectionManager();
 		cm.publish(tainted);
-=======
-		String tainted = bar2(a).b; // {bar2(a)}
-		
-		ConnectionManager cm = new ConnectionManager(); // {tainted}
-		cm.publish(tainted); // {tainted}
->>>>>>> 072e07b5
 	}
 
 	public void negativeTestAliases() {
