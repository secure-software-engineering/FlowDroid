--- conflicted
+++ resolved
@@ -31,6 +31,70 @@
 	protected final static Logger logger = LoggerFactory.getLogger(AccessPathFactory.class);
 
 	private final InfoflowConfiguration config;
+
+	/**
+	 * Specialized pair class for field bases
+	 * 
+	 * @author Steven Arzt
+	 *
+	 */
+	public static class BasePair {
+
+		private final SootField[] fields;
+		private final Type[] types;
+		private int hashCode = 0;
+
+		private BasePair(SootField[] fields, Type[] types) {
+			this.fields = fields;
+			this.types = types;
+
+			// Check whether this base makes sense
+			if (fields == null || fields.length == 0)
+				throw new RuntimeException("A base must contain at least one field");
+		}
+
+		public SootField[] getFields() {
+			return this.fields;
+		}
+
+		public Type[] getTypes() {
+			return this.types;
+		}
+
+		@Override
+		public int hashCode() {
+			if (hashCode == 0) {
+				final int prime = 31;
+				int result = 1;
+				result = prime * result + Arrays.hashCode(fields);
+				result = prime * result + Arrays.hashCode(types);
+				hashCode = result;
+			}
+			return hashCode;
+		}
+
+		@Override
+		public boolean equals(Object obj) {
+			if (this == obj)
+				return true;
+			if (obj == null)
+				return false;
+			if (getClass() != obj.getClass())
+				return false;
+			BasePair other = (BasePair) obj;
+			if (!Arrays.equals(fields, other.fields))
+				return false;
+			if (!Arrays.equals(types, other.types))
+				return false;
+			return true;
+		}
+
+		@Override
+		public String toString() {
+			return Arrays.toString(fields);
+		}
+
+	}
 
 	/**
 	 * Creates a new instance of the {@link AccessPathFactory} class
@@ -186,15 +250,9 @@
 
 				// If we have a more precise base type in the first field, we
 				// take that
-<<<<<<< HEAD
 				if (fragments != null && fragments.length > 0 && !(baseType instanceof ArrayType))
 					baseType = TypeUtils.getMorePreciseType(baseType,
 							fragments[0].getField().getDeclaringClass().getType());
-=======
-				if (fields != null && fields.length > 0 && !(baseType instanceof ArrayType) && fields[0] != null
-						&& fields[0].getDeclaringClass() != null)
-					baseType = TypeUtils.getMorePreciseType(baseType, fields[0].getDeclaringClass().getType());
->>>>>>> 072e07b5
 				if (baseType == null)
 					return null;
 			}
