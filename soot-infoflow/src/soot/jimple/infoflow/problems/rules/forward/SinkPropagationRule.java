package soot.jimple.infoflow.problems.rules.forward;

import java.util.Collection;

import soot.SootMethod;
import soot.Value;
import soot.jimple.AssignStmt;
import soot.jimple.IfStmt;
import soot.jimple.InstanceInvokeExpr;
import soot.jimple.InvokeExpr;
import soot.jimple.LookupSwitchStmt;
import soot.jimple.ReturnStmt;
import soot.jimple.Stmt;
import soot.jimple.TableSwitchStmt;
import soot.jimple.infoflow.InfoflowManager;
import soot.jimple.infoflow.aliasing.Aliasing;
import soot.jimple.infoflow.data.Abstraction;
import soot.jimple.infoflow.data.AbstractionAtSink;
import soot.jimple.infoflow.data.AccessPath;
import soot.jimple.infoflow.problems.TaintPropagationResults;
import soot.jimple.infoflow.problems.rules.AbstractTaintPropagationRule;
import soot.jimple.infoflow.sourcesSinks.manager.ISourceSinkManager;
import soot.jimple.infoflow.sourcesSinks.manager.SinkInfo;
import soot.jimple.infoflow.util.BaseSelector;
import soot.jimple.infoflow.util.ByReferenceBoolean;

/**
 * Rule for recording abstractions that arrive at sinks
 * 
 * @author Steven Arzt
 */
public class SinkPropagationRule extends AbstractTaintPropagationRule {

	private boolean killState = false;

	public SinkPropagationRule(InfoflowManager manager, Abstraction zeroValue, TaintPropagationResults results) {
		super(manager, zeroValue, results);
	}

	@Override
	public Collection<Abstraction> propagateNormalFlow(Abstraction d1, Abstraction source, Stmt stmt, Stmt destStmt,
			ByReferenceBoolean killSource, ByReferenceBoolean killAll) {
		if (stmt instanceof ReturnStmt) {
			final ReturnStmt returnStmt = (ReturnStmt) stmt;
			checkForSink(d1, source, stmt, returnStmt.getOp());
		} else if (stmt instanceof IfStmt) {
			final IfStmt ifStmt = (IfStmt) stmt;
			checkForSink(d1, source, stmt, ifStmt.getCondition());
		} else if (stmt instanceof LookupSwitchStmt) {
			final LookupSwitchStmt switchStmt = (LookupSwitchStmt) stmt;
			checkForSink(d1, source, stmt, switchStmt.getKey());
		} else if (stmt instanceof TableSwitchStmt) {
			final TableSwitchStmt switchStmt = (TableSwitchStmt) stmt;
			checkForSink(d1, source, stmt, switchStmt.getKey());
		} else if (stmt instanceof AssignStmt) {
			final AssignStmt assignStmt = (AssignStmt) stmt;
			checkForSink(d1, source, stmt, assignStmt.getRightOp());
		}

		return null;
	}

	/**
	 * Checks whether the given taint abstraction at the given satement triggers a
	 * sink. If so, a new result is recorded
	 * 
	 * @param d1     The context abstraction
	 * @param source The abstraction that has reached the given statement
	 * @param stmt   The statement that was reached
	 * @param retVal The value to check
	 */
	private void checkForSink(Abstraction d1, Abstraction source, Stmt stmt, final Value retVal) {
		// The incoming value may be a complex expression. We have to look at
		// every simple value contained within it.
		final AccessPath ap = source.getAccessPath();
		final Aliasing aliasing = getAliasing();
		final ISourceSinkManager sourceSinkManager = getManager().getSourceSinkManager();

		if (ap != null && sourceSinkManager != null && aliasing != null && source.isAbstractionActive()) {
			for (Value val : BaseSelector.selectBaseList(retVal, false)) {
				if (aliasing.mayAlias(val, ap.getPlainValue())) {
					SinkInfo sinkInfo = sourceSinkManager.getSinkInfo(stmt, getManager(), source.getAccessPath());
					if (sinkInfo != null) {
<<<<<<< HEAD
						if (getResults().addResult(new AbstractionAtSink(sinkInfo.getDefinitions(), source, stmt)))
=======
						if (!getResults().addResult(new AbstractionAtSink(sinkInfo.getDefinition(), source, stmt)))
>>>>>>> 542ff865
							killState = true;
					}
				}
			}
		}
	}

	@Override
	public Collection<Abstraction> propagateCallFlow(Abstraction d1, Abstraction source, Stmt stmt, SootMethod dest,
			ByReferenceBoolean killAll) {
		// If we are in the kill state, we stop the analysis
		if (killAll != null)
			killAll.value |= killState;

		return null;
	}

	/**
	 * Checks whether the given taint is visible inside the method called at the
	 * given call site
	 * 
	 * @param stmt   A call site where a sink method is called
	 * @param source The taint that has arrived at the given statement
	 * @return True if the callee has access to the tainted value, false otherwise
	 */
	protected boolean isTaintVisibleInCallee(Stmt stmt, Abstraction source) {
		// If we don't have an alias analysis anymore, we probably in the shutdown phase
		// anyway
		if (getAliasing() == null)
			return false;

		InvokeExpr iexpr = stmt.getInvokeExpr();
		boolean found = false;

		// Is an argument tainted?
		final Value apBaseValue = source.getAccessPath().getPlainValue();
		if (apBaseValue != null) {
			for (int i = 0; i < iexpr.getArgCount(); i++) {
				if (getAliasing().mayAlias(iexpr.getArg(i), apBaseValue)) {
					if (source.getAccessPath().getTaintSubFields() || source.getAccessPath().isLocal())
						return true;
				}
			}
		}

		// Is the base object tainted?
		if (!found && iexpr instanceof InstanceInvokeExpr) {
			if (((InstanceInvokeExpr) iexpr).getBase() == source.getAccessPath().getPlainValue())
				return true;
		}

		return false;
	}

	@Override
	public Collection<Abstraction> propagateCallToReturnFlow(Abstraction d1, Abstraction source, Stmt stmt,
			ByReferenceBoolean killSource, ByReferenceBoolean killAll) {
		// We only report leaks for active taints, not for alias queries
		if (source.isAbstractionActive() && !source.getAccessPath().isStaticFieldRef()) {
			// Is the taint even visible inside the callee?
			if (!stmt.containsInvokeExpr() || isTaintVisibleInCallee(stmt, source)) {
				// Is this a sink?
				final ISourceSinkManager ssm = getManager().getSourceSinkManager();
				if (ssm != null) {
					// Get the sink descriptor
					SinkInfo sinkInfo = ssm.getSinkInfo(stmt, getManager(), source.getAccessPath());

					// If we have already seen the same taint at the same sink, there is no need to
					// propagate this taint any further.
					if (sinkInfo != null
							&& !getResults().addResult(new AbstractionAtSink(sinkInfo.getDefinitions(), source, stmt))) {
						killState = true;
					}
				}
			}
		}

		// If we are in the kill state, we stop the analysis
		if (killAll != null)
			killAll.value |= killState;

		return null;
	}

	@Override
	public Collection<Abstraction> propagateReturnFlow(Collection<Abstraction> callerD1s, Abstraction calleeD1,
			Abstraction source, Stmt stmt, Stmt retSite, Stmt callSite, ByReferenceBoolean killAll) {
		// Check whether this return is treated as a sink
		if (stmt instanceof ReturnStmt) {
			final ReturnStmt returnStmt = (ReturnStmt) stmt;
			final ISourceSinkManager ssm = getManager().getSourceSinkManager();
			final Aliasing aliasing = getAliasing();

			boolean matches = source.getAccessPath().isLocal() || source.getAccessPath().getTaintSubFields();

			if (matches && source.isAbstractionActive() && ssm != null && aliasing != null
					&& aliasing.mayAlias(source.getAccessPath().getPlainValue(), returnStmt.getOp())) {
				SinkInfo sinkInfo = ssm.getSinkInfo(returnStmt, getManager(), source.getAccessPath());
				if (sinkInfo != null
						&& !getResults().addResult(new AbstractionAtSink(sinkInfo.getDefinitions(), source, returnStmt)))
					killState = true;
			}
		}

		// If we are in the kill state, we stop the analysis
		if (killAll != null)
			killAll.value |= killState;

		return null;
	}

}<|MERGE_RESOLUTION|>--- conflicted
+++ resolved
@@ -81,11 +81,7 @@
 				if (aliasing.mayAlias(val, ap.getPlainValue())) {
 					SinkInfo sinkInfo = sourceSinkManager.getSinkInfo(stmt, getManager(), source.getAccessPath());
 					if (sinkInfo != null) {
-<<<<<<< HEAD
-						if (getResults().addResult(new AbstractionAtSink(sinkInfo.getDefinitions(), source, stmt)))
-=======
-						if (!getResults().addResult(new AbstractionAtSink(sinkInfo.getDefinition(), source, stmt)))
->>>>>>> 542ff865
+						if (!getResults().addResult(new AbstractionAtSink(sinkInfo.getDefinitions(), source, stmt)))
 							killState = true;
 					}
 				}
