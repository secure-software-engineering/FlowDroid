--- conflicted
+++ resolved
@@ -50,7 +50,6 @@
 import soot.jimple.infoflow.data.AccessPath.ArrayTaintType;
 import soot.jimple.infoflow.handlers.TaintPropagationHandler.FlowFunctionType;
 import soot.jimple.infoflow.problems.rules.IPropagationRuleManagerFactory;
-import soot.jimple.infoflow.problems.rules.PropagationRuleManager;
 import soot.jimple.infoflow.solver.functions.SolverCallFlowFunction;
 import soot.jimple.infoflow.solver.functions.SolverCallToReturnFlowFunction;
 import soot.jimple.infoflow.solver.functions.SolverNormalFlowFunction;
@@ -61,17 +60,9 @@
 
 public class InfoflowProblem extends AbstractInfoflowProblem {
 
-	private final PropagationRuleManager propagationRules;
-
-	protected final TaintPropagationResults results;
-
 	public InfoflowProblem(InfoflowManager manager, Abstraction zeroValue,
 			IPropagationRuleManagerFactory ruleManagerFactory) {
-		super(manager);
-
-		this.zeroValue = zeroValue == null ? createZeroValue() : zeroValue;
-		this.results = new TaintPropagationResults(manager);
-		this.propagationRules = ruleManagerFactory.createRuleManager(manager, this.zeroValue, results);
+		super(manager, zeroValue, ruleManagerFactory);
 	}
 
 	@Override
@@ -548,8 +539,8 @@
 								return null;
 
 						ByReferenceBoolean killAll = new ByReferenceBoolean();
-						Set<Abstraction> res = propagationRules.applyReturnFlowFunction(callerD1s, calleeD1,
-								newSource, (Stmt) exitStmt, (Stmt) retSite, (Stmt) callSite, killAll);
+						Set<Abstraction> res = propagationRules.applyReturnFlowFunction(callerD1s, calleeD1, newSource,
+								(Stmt) exitStmt, (Stmt) retSite, (Stmt) callSite, killAll);
 						if (killAll.value)
 							return null;
 						if (res == null)
@@ -874,7 +865,7 @@
 								res.add(newSource);
 						}
 
-						if (callee.isNative())
+						if (callee.isNative() && ncHandler != null)
 							for (Value callVal : callArgs)
 								if (callVal == newSource.getAccessPath().getPlainValue()) {
 									// java uses call by value, but fields of
@@ -1005,23 +996,18 @@
 									if (newAP != null)
 										res.add(newAP);
 								}
-<<<<<<< HEAD
-							} else if (ie.getArgCount() == paramLocals.length) {
+							} else if (i < paramLocals.length) {
+								// Sometimes callers have more arguments than the callee parameters.
+								// For example, this is the case on a call from
+								// sendMessageDelayed(android.os.Message, int)
+								// to the callee handler handleMessage(android.os.Message message). The delay is
+								// handled
+								// native and not present in the call-graph.
+								// In this case, we just break out of the loop as no more params are left to be
+								// mapped
+								// into the callee
+
 								// Taint the corresponding parameter local in the callee
-=======
-							} else {
-								// Sometimes callers have more arguments than the callee parameters.
-								// For example, this is the case on a call from sendMessageDelayed(android.os.Message, int)
-								// to the callee handler handleMessage(android.os.Message message). The delay is handled
-								// native and not present in the call-graph.
-								// In this case, we just break out of the loop as no more params are left to be mapped
-								// into the callee
-								if (i >= paramLocals.length)
-									break;
-
-								// Taint the corresponding parameter local in
-								// the callee
->>>>>>> 072e07b5
 								AccessPath newAP = manager.getAccessPathFactory().copyWithNewValue(ap, paramLocals[i]);
 								if (newAP != null)
 									res.add(newAP);
@@ -1034,26 +1020,4 @@
 		};
 	}
 
-	@Override
-	public boolean autoAddZero() {
-		return false;
-	}
-
-	/**
-	 * Gets the results of the data flow analysis
-	 */
-	public TaintPropagationResults getResults() {
-		return this.results;
-	}
-
-	/**
-	 * Gets the rules that FlowDroid uses internally to conduct specific analysis
-	 * tasks such as handling sources or sinks
-	 * 
-	 * @return The propagation rule manager
-	 */
-	public PropagationRuleManager getPropagationRules() {
-		return propagationRules;
-	}
-
 }