package soot.jimple.infoflow.problems;

import java.util.Arrays;
import java.util.Collection;
import java.util.Collections;
import java.util.HashSet;
import java.util.List;
import java.util.Set;

import heros.FlowFunction;
import heros.FlowFunctions;
import heros.flowfunc.KillAll;
import soot.ArrayType;
import soot.Local;
import soot.NullType;
import soot.PrimType;
import soot.SootMethod;
import soot.Type;
import soot.Unit;
import soot.Value;
import soot.jimple.AnyNewExpr;
import soot.jimple.ArrayRef;
import soot.jimple.AssignStmt;
import soot.jimple.CastExpr;
import soot.jimple.Constant;
import soot.jimple.FieldRef;
import soot.jimple.InstanceFieldRef;
import soot.jimple.InstanceInvokeExpr;
import soot.jimple.InstanceOfExpr;
import soot.jimple.InvokeExpr;
import soot.jimple.LengthExpr;
import soot.jimple.NewArrayExpr;
import soot.jimple.ReturnStmt;
import soot.jimple.StaticFieldRef;
import soot.jimple.Stmt;
import soot.jimple.infoflow.InfoflowConfiguration;
import soot.jimple.infoflow.InfoflowManager;
import soot.jimple.infoflow.aliasing.Aliasing;
import soot.jimple.infoflow.callmappers.CallerCalleeManager;
import soot.jimple.infoflow.callmappers.ICallerCalleeArgumentMapper;
import soot.jimple.infoflow.cfg.FlowDroidSinkStatement;
import soot.jimple.infoflow.cfg.FlowDroidSourceStatement;
import soot.jimple.infoflow.data.Abstraction;
import soot.jimple.infoflow.data.AccessPath;
import soot.jimple.infoflow.handlers.TaintPropagationHandler;
import soot.jimple.infoflow.problems.rules.IPropagationRuleManagerFactory;
import soot.jimple.infoflow.solver.cfg.IInfoflowCFG;
import soot.jimple.infoflow.solver.functions.SolverCallFlowFunction;
import soot.jimple.infoflow.solver.functions.SolverCallToReturnFlowFunction;
import soot.jimple.infoflow.solver.functions.SolverNormalFlowFunction;
import soot.jimple.infoflow.solver.functions.SolverReturnFlowFunction;
import soot.jimple.infoflow.typing.TypeUtils;
import soot.jimple.infoflow.util.BaseSelector;
import soot.jimple.infoflow.util.ByReferenceBoolean;

/**
 * Class which contains the flow functions for the backwards analysis. Not to be
 * confused with the AliasProblem, which is used for finding aliases.
 *
 * @author Tim Lange
 */
public class BackwardsInfoflowProblem extends AbstractInfoflowProblem {

	private IPropagationRuleManagerFactory rmf;

	public BackwardsInfoflowProblem(InfoflowManager manager, Abstraction zeroValue,
			IPropagationRuleManagerFactory ruleManagerFactory) {
		super(manager, zeroValue, ruleManagerFactory);
		this.rmf = ruleManagerFactory;
	}

	@Override
	protected FlowFunctions<Unit, Abstraction, SootMethod> createFlowFunctionsFactory() {
		return new FlowFunctions<Unit, Abstraction, SootMethod>() {
			@Override
			public FlowFunction<Abstraction> getNormalFlowFunction(Unit srcUnit, Unit destUnit) {
				if (!(srcUnit instanceof Stmt))
					return KillAll.v();

				final Aliasing aliasing = manager.getAliasing();
				if (aliasing == null)
					return KillAll.v();

				return new SolverNormalFlowFunction() {
					@Override
					public Set<Abstraction> computeTargets(Abstraction d1, Abstraction source) {
						if (taintPropagationHandler != null)
							taintPropagationHandler.notifyFlowIn(srcUnit, source, manager,
									TaintPropagationHandler.FlowFunctionType.NormalFlowFunction);

						Set<Abstraction> res = computeTargetsInternal(d1, source);
						return notifyOutFlowHandlers(srcUnit, d1, source, res,
								TaintPropagationHandler.FlowFunctionType.NormalFlowFunction);
					}

					private Set<Abstraction> computeTargetsInternal(Abstraction d1, Abstraction source) {
						Set<Abstraction> res = null;
						ByReferenceBoolean killSource = new ByReferenceBoolean();
						ByReferenceBoolean killAll = new ByReferenceBoolean();
						// If we have a RuleManager, apply the rules
						if (propagationRules != null) {
							res = propagationRules.applyNormalFlowFunction(d1, source, (Stmt) srcUnit, (Stmt) destUnit,
									killSource, killAll);
						}
						// On killAll, we do not propagate anything and can stop here
						if (killAll.value)
							return null;

						// Instanciate res in case the RuleManager did return null
						if (res == null)
							res = new HashSet<>();

						// Shortcut: propagate implicit taint over the statement.
						if (source.getAccessPath().isEmpty()) {
							if (killSource.value)
								res.remove(source);
							return res;
						}

						if (!(srcUnit instanceof AssignStmt))
							return res;

						final AssignStmt assignStmt = (AssignStmt) srcUnit;
						// left can not be an expr
						final Value leftVal = assignStmt.getLeftOp();
						final Value rightOp = assignStmt.getRightOp();
						final Value[] rightVals = BaseSelector.selectBaseList(rightOp, true);

						AccessPath ap = source.getAccessPath();
						Local sourceBase = ap.getPlainValue();
						boolean keepSource = false;
						// Statements such as c = a + b with the taint c can produce multiple taints
						// because we can not
						// decide which one originated from a source at this point.
						for (Value rightVal : rightVals) {
							boolean addLeftValue = false;
							boolean cutFirstFieldLeft = false;
							boolean createNewVal = false;
							Type leftType = null;

							if (rightVal instanceof StaticFieldRef) {
								StaticFieldRef staticRef = (StaticFieldRef) rightVal;

								AccessPath mappedAp = aliasing.mayAlias(ap, staticRef);
								if (manager.getConfig()
										.getStaticFieldTrackingMode() != InfoflowConfiguration.StaticFieldTrackingMode.None
										&& mappedAp != null) {
									addLeftValue = true;
									cutFirstFieldLeft = true;
									if (!mappedAp.equals(ap)) {
										ap = mappedAp;
										source = source.deriveNewAbstraction(ap, null);
									}
								}
							} else if (rightVal instanceof InstanceFieldRef) {
								InstanceFieldRef instRef = (InstanceFieldRef) rightVal;

								// Kill the taint if o = null
								if (instRef.getBase().getType() instanceof NullType)
									return null;

								AccessPath mappedAp = aliasing.mayAlias(ap, instRef);
								// field ref match
								if (mappedAp != null) {
									addLeftValue = true;
									// $stack1 = o.x with t=o.x -> T={$stack1}.
									cutFirstFieldLeft = (mappedAp.getFragmentCount() > 0
											&& mappedAp.getFirstField() == instRef.getField());
									// We can't really get more precise typewise
//                                    leftType = leftVal.getType();
									if (!mappedAp.equals(ap)) {
										ap = mappedAp;
//                                        source = source.deriveNewAbstraction(ap, null);
									}
								}
								// whole object tainted
								else if (aliasing.mayAlias(instRef.getBase(), sourceBase) && ap.getTaintSubFields()
										&& ap.getFragmentCount() == 0) {
									// $stack1 = o.x with t=o.* -> T={$stack1}.
									addLeftValue = true;
									createNewVal = true;
//                                    leftType = leftVal.getType();
								}
							} else if (rightVal instanceof ArrayRef) {
								if (!getManager().getConfig().getEnableArrayTracking()
										|| ap.getArrayTaintType() == AccessPath.ArrayTaintType.Length)
									continue;

								ArrayRef arrayRef = (ArrayRef) rightVal;
								// do we track indices...
								if (getManager().getConfig().getImplicitFlowMode().trackArrayAccesses()) {
									if (arrayRef.getIndex() == sourceBase) {
										addLeftValue = true;
										leftType = ((ArrayType) arrayRef.getBase().getType()).getElementType();
									}
								}
								// ...or only the whole array?
								else if (aliasing.mayAlias(arrayRef.getBase(), sourceBase)) {
									addLeftValue = true;
									leftType = ((ArrayType) arrayRef.getBase().getType()).getElementType();
								}
							}
							if (rightVal == sourceBase) {
								addLeftValue = true;
								leftType = ap.getBaseType();

								if (leftVal instanceof ArrayRef) {
									ArrayRef arrayRef = (ArrayRef) leftVal;
									leftType = TypeUtils.buildArrayOrAddDimension(leftType,
											arrayRef.getType().getArrayType());
								} else if (rightOp instanceof InstanceOfExpr) {
									createNewVal = true;
								} else if (rightOp instanceof LengthExpr) {
									if (ap.getArrayTaintType() == AccessPath.ArrayTaintType.Contents)
										addLeftValue = false;
									createNewVal = true;
								} else if (rightOp instanceof NewArrayExpr) {
									createNewVal = true;
								} else {
									if (!manager.getTypeUtils().checkCast(source.getAccessPath(), leftVal.getType()))
										return null;
								}

								if (rightVal instanceof CastExpr) {
									CastExpr ce = (CastExpr) rightOp;
									if (!manager.getHierarchy().canStoreType(leftType, ce.getCastType()))
										leftType = ce.getCastType();
								}
							}

							if (addLeftValue) {
								AccessPath newAp;
								if (createNewVal)
									newAp = manager.getAccessPathFactory().createAccessPath(leftVal, true);
								else
									newAp = manager.getAccessPathFactory().copyWithNewValue(ap, leftVal, leftType,
											cutFirstFieldLeft);
								Abstraction newAbs = source.deriveNewAbstraction(newAp, assignStmt);

								if (newAbs != null) {
									if (aliasing.canHaveAliasesRightSide(assignStmt, leftVal, newAbs)) {
										for (Unit pred : manager.getICFG().getPredsOf(srcUnit))
											aliasing.computeAliases(d1, (Stmt) pred, leftVal,
													Collections.singleton(newAbs),
													interproceduralCFG().getMethodOf(pred), newAbs);
									}
								}
							}

							boolean addRightValue = false;
							boolean cutFirstField = false;
							Type rightType = null;

							// S.x
							if (leftVal instanceof StaticFieldRef) {
								StaticFieldRef staticRef = (StaticFieldRef) leftVal;

								AccessPath mappedAp = aliasing.mayAlias(ap, staticRef);
								// If we do not track statics, just skip this rightVal
								if (getManager().getConfig()
										.getStaticFieldTrackingMode() != InfoflowConfiguration.StaticFieldTrackingMode.None
										&& mappedAp != null) {
									addRightValue = true;
									cutFirstField = true;
									rightType = mappedAp.getFirstFieldType();
									if (!mappedAp.equals(ap)) {
										ap = mappedAp;
										source = source.deriveNewAbstraction(ap, null);
									}
								}
							}
							// o.x
							else if (leftVal instanceof InstanceFieldRef) {
								InstanceFieldRef instRef = ((InstanceFieldRef) leftVal);

								// Kill the taint if o = null
								if (instRef.getBase().getType() instanceof NullType)
									return null;

								AccessPath mappedAp = aliasing.mayAlias(ap, instRef);
								// field reference match
								if (mappedAp != null) {
									addRightValue = true;
									// o.x = $stack1 with t=o.x -> T={$stack1}. Without it would be $stack1.x.
									cutFirstField = (mappedAp.getFragmentCount() > 0
											&& mappedAp.getFirstField() == instRef.getField());
									// If there was a path expansion (cutFirstField = false), we can not
									// precise the type using the left field
									rightType = mappedAp.getFirstFieldType();
									if (!mappedAp.equals(ap)) {
										ap = mappedAp;
										source = source.deriveNewAbstraction(ap, null);
									}
								}
								// whole object tainted
								else if (aliasing.mayAlias(instRef.getBase(), sourceBase) && ap.getTaintSubFields()
										&& ap.getFragmentCount() == 0) {
									// o.x = $stack1 with t=o.* -> T={$stack1}. No cut as source has no fields.
									addRightValue = true;
									rightType = instRef.getField().getType();
									// Because the whole object is tainted, we can not kill our source
									// as we do not know in which field the tainted value lies.
									keepSource = true;
								}
							} else if (leftVal instanceof ArrayRef) {
								// If we don't track arrays or just the length is tainted we have nothing to do.
								if (!getManager().getConfig().getEnableArrayTracking()
										|| ap.getArrayTaintType() == AccessPath.ArrayTaintType.Length)
									continue;

								ArrayRef arrayRef = (ArrayRef) leftVal;
								// do we track indices...
								if (getManager().getConfig().getImplicitFlowMode().trackArrayAccesses()) {
									if (arrayRef.getIndex() == sourceBase) {
										addRightValue = true;
										rightType = ((ArrayType) arrayRef.getBase().getType()).getElementType();
									}
								}
								// ...or only the whole array?
								else if (aliasing.mayAlias(arrayRef.getBase(), sourceBase)) {
									addRightValue = true;
									rightType = ((ArrayType) arrayRef.getBase().getType()).getElementType();
									// We don't track indices => we don't know if the tainted value was at this
									// index
									keepSource = true;
								}
							}
							// default case
							else if (aliasing.mayAlias(leftVal, sourceBase)) {
								if (rightOp instanceof InstanceOfExpr) {
									// Left side is a boolean but the resulting taint
									// needs to be the object type
									rightType = rightVal.getType();
								} else if (rightOp instanceof CastExpr) {
									// CastExpr only make the types more imprecise backwards
									// but we need to kill impossible casts
									CastExpr ce = (CastExpr) rightOp;
									if (!manager.getTypeUtils().checkCast(ce.getCastType(), rightVal.getType()))
										return null;
								}

								// LengthExpr/RHS ArrayRef and NewArrayExpr handled in ArrayPropagationRule.
								// We allow NewArrayExpr to pass for removing the source but not creating a new
								// taint below.
								if (rightOp instanceof InstanceOfExpr
										&& manager.getConfig().getEnableInstanceOfTainting())
									addRightValue = true;
								else
									addRightValue = !(rightOp instanceof LengthExpr || rightOp instanceof ArrayRef
											|| rightOp instanceof InstanceOfExpr);
							}

							if (addRightValue) {
								// keepSource is true if
								// ... the whole object is tainted
								// ... the left side is an ArrayRef
								if (!keepSource)
									res.remove(source);

								boolean isImplicit = source.getDominator() != null;
								if (isImplicit)
									res.add(source.deriveConditionalUpdate(assignStmt));

								if (rightVal instanceof Constant)
									continue;

								// NewExpr's can not be tainted
								// so we can stop here
								if (rightOp instanceof AnyNewExpr)
									continue;

								AccessPath newAp = manager.getAccessPathFactory().copyWithNewValue(ap, rightVal,
										rightType, cutFirstField);
								Abstraction newAbs = source.deriveNewAbstraction(newAp, assignStmt);
								if (newAbs != null) {
									if (rightVal instanceof StaticFieldRef && manager.getConfig()
											.getStaticFieldTrackingMode() == InfoflowConfiguration.StaticFieldTrackingMode.ContextFlowInsensitive)
										manager.getGlobalTaintManager().addToGlobalTaintState(newAbs);
									else {
										enterConditional(newAbs, assignStmt, destUnit);

										if (isPrimitiveOrStringBase(source)) {
											newAbs = newAbs.deriveNewAbstractionWithTurnUnit(srcUnit);
										} else if (leftVal instanceof FieldRef
												&& isPrimitiveOrStringType(((FieldRef) leftVal).getField().getType())
												&& !ap.getCanHaveImmutableAliases()) {
											newAbs = newAbs.deriveNewAbstractionWithTurnUnit(srcUnit);
										} else {
											if (aliasing.canHaveAliasesRightSide(assignStmt, rightVal, newAbs)) {
												for (Unit pred : manager.getICFG().getPredsOf(assignStmt))
													aliasing.computeAliases(d1, (Stmt) pred, rightVal, res,
															interproceduralCFG().getMethodOf(pred), newAbs);
											}
										}
										res.add(newAbs);
									}
								}
							}
						}

						return res;
					}
				};
			}

			@Override
			public FlowFunction<Abstraction> getCallFlowFunction(final Unit callStmt, final SootMethod dest) {
				if (!dest.isConcrete()) {
					logger.debug("Call skipped because target has no body: {} -> {}", callStmt, dest);
					return KillAll.v();
				}

				final Aliasing aliasing = manager.getAliasing();
				if (aliasing == null)
					return KillAll.v();

				if (!(callStmt instanceof Stmt))
					return KillAll.v();

				final Stmt stmt = (Stmt) callStmt;
				final InvokeExpr ie = stmt.containsInvokeExpr() ? stmt.getInvokeExpr() : null;

				final Local[] paramLocals = dest.getActiveBody().getParameterLocals().toArray(new Local[0]);
				final Local thisLocal = dest.isStatic() ? null : dest.getActiveBody().getThisLocal();

				final boolean isSink = stmt.hasTag(FlowDroidSinkStatement.TAG_NAME);
				final boolean isSource = stmt.hasTag(FlowDroidSourceStatement.TAG_NAME);

<<<<<<< HEAD
				final ICallerCalleeArgumentMapper mapper = CallerCalleeManager.getMapper(manager, stmt, dest);
				final boolean isReflectiveCallSite = mapper != null ? mapper.isReflectiveMapper() : false;
=======
				final boolean isExecutorExecute = interproceduralCFG().isExecutorExecute(ie, dest);
				final boolean isReflectiveCallSite = interproceduralCFG().isReflectiveCallSite(ie);
>>>>>>> 5e017a3c

				return new SolverCallFlowFunction() {
					@Override
					public Set<Abstraction> computeTargets(Abstraction d1, Abstraction source) {
						if (source == getZeroValue())
							return null;

						// Notify the handler if we have one
						if (taintPropagationHandler != null)
							taintPropagationHandler.notifyFlowIn(stmt, source, manager,
									TaintPropagationHandler.FlowFunctionType.CallFlowFunction);

						Set<Abstraction> res = computeTargetsInternal(d1, source);
						if (res != null) {
							for (Abstraction abs : res)
								aliasing.getAliasingStrategy().injectCallingContext(abs, solver, dest, callStmt, source,
										d1);
						}
						return notifyOutFlowHandlers(stmt, d1, source, res,
								TaintPropagationHandler.FlowFunctionType.CallFlowFunction);
					}

					private Set<Abstraction> computeTargetsInternal(Abstraction d1, Abstraction source) {
						// Respect user settings
						if (manager.getConfig().getStopAfterFirstFlow() && !results.isEmpty())
							return null;
						if (!manager.getConfig().getInspectSources() && isSource)
							return null;
						if (!manager.getConfig().getInspectSinks() && isSink)
							return null;
						if (manager.getConfig()
								.getStaticFieldTrackingMode() == InfoflowConfiguration.StaticFieldTrackingMode.None
								&& dest.isStaticInitializer())
							return null;

						// Do not propagate into Soot library classes if that optimization is enabled
						// CallToReturn handles the propagation over the excluded statement
						if (isExcluded(dest))
							return null;

						// not used static fields do not need to be propagated
						if (manager.getConfig()
								.getStaticFieldTrackingMode() != InfoflowConfiguration.StaticFieldTrackingMode.None
								&& source.getAccessPath().isStaticFieldRef()) {
							// static fields first get pushed onto the stack before used,
							// so we check for a read on the base class
							if (!(interproceduralCFG().isStaticFieldUsed(dest, source.getAccessPath().getFirstField())
									|| interproceduralCFG().isStaticFieldRead(dest,
											source.getAccessPath().getFirstField())))
								return null;
						}

						Set<Abstraction> res = null;
						ByReferenceBoolean killAll = new ByReferenceBoolean();
						if (propagationRules != null)
							res = propagationRules.applyCallFlowFunction(d1, source, stmt, dest, killAll);
						if (killAll.value)
							return null;

						// Instanciate in case RuleManager did not produce an object
						if (res == null)
							res = new HashSet<>();

						// x = o.m(a1, ..., an)
						// Taints the return if needed
						if (callStmt instanceof AssignStmt) {
							AssignStmt assignStmt = (AssignStmt) callStmt;
							Value left = assignStmt.getLeftOp();

							boolean isImplicit = source.getDominator() != null;

							// we only taint the return statement(s) if x is tainted
							if (aliasing.mayAlias(left, source.getAccessPath().getPlainValue()) && !isImplicit) {
								for (Unit unit : dest.getActiveBody().getUnits()) {
									if (unit instanceof ReturnStmt) {
										ReturnStmt returnStmt = (ReturnStmt) unit;
										Value retVal = returnStmt.getOp();
										if (retVal instanceof Local) {
											// if types are incompatible, stop here
											if (!manager.getTypeUtils().checkCast(source.getAccessPath().getBaseType(),
													retVal.getType()))
												continue;

											AccessPath ap = manager.getAccessPathFactory().copyWithNewValue(
													source.getAccessPath(), retVal, returnStmt.getOp().getType(),
													false);
											Abstraction abs = source.deriveNewAbstraction(ap, stmt);
											if (abs != null) {
												if (isPrimitiveOrStringBase(source))
													abs = abs.deriveNewAbstractionWithTurnUnit(stmt);

												if (abs.getDominator() == null && manager.getConfig()
														.getImplicitFlowMode().trackControlFlowDependencies()) {
													List<Unit> condUnits = manager.getICFG()
															.getConditionalBranchIntraprocedural(returnStmt);
													if (condUnits.size() >= 1) {
														abs.setDominator(condUnits.get(0));
														for (int i = 1; i < condUnits.size(); i++)
															res.add(abs.deriveNewAbstractionWithDominator(
																	condUnits.get(i)));
													}
												}

												res.add(abs);
											}
										}
									}
								}
							}
						}

						// static fields access path stay the same
						if (manager.getConfig()
								.getStaticFieldTrackingMode() != InfoflowConfiguration.StaticFieldTrackingMode.None
								&& source.getAccessPath().isStaticFieldRef()) {
							Abstraction abs = source.deriveNewAbstraction(source.getAccessPath(), stmt);
							if (abs != null)
								res.add(abs);
						}

						// o.m(a1, ..., an)
						// map o.f to this.f
<<<<<<< HEAD
						if (!source.getAccessPath().isStaticFieldRef() && !dest.isStatic()) {
							Value callBase = mapper.getCallerValueOfCalleeParameter(ie,
									ICallerCalleeArgumentMapper.BASE_OBJECT);
=======
						if (!isExecutorExecute && !source.getAccessPath().isStaticFieldRef() && !dest.isStatic()) {
							InstanceInvokeExpr instanceInvokeExpr = (InstanceInvokeExpr) stmt.getInvokeExpr();
							Value callBase = isReflectiveCallSite ? instanceInvokeExpr.getArg(0)
									: instanceInvokeExpr.getBase();
>>>>>>> 5e017a3c

							Value sourceBase = source.getAccessPath().getPlainValue();
							if (aliasing.mayAlias(callBase, sourceBase) && manager.getTypeUtils()
									.hasCompatibleTypesForCall(source.getAccessPath(), dest.getDeclaringClass())) {
								// second condition prevents mapping o if it is also a parameter
								if (isReflectiveCallSite || !hasAnotherReferenceOnBase(ie, sourceBase, mapper
										.getCallerIndexOfCalleeParameter(ICallerCalleeArgumentMapper.BASE_OBJECT))) {
									AccessPath ap = manager.getAccessPathFactory()
											.copyWithNewValue(source.getAccessPath(), thisLocal);
									Abstraction abs = source.deriveNewAbstraction(ap, (Stmt) callStmt);
									if (abs != null)
										res.add(abs);
								}
							}
						}

						// map arguments to parameter
<<<<<<< HEAD
						if (ie != null && dest.getParameterCount() > 0) {
							for (int i = 0; i < ie.getArgCount(); i++) {
=======
						if (isExecutorExecute) {
							if (ie != null && aliasing.mayAlias(ie.getArg(0), source.getAccessPath().getPlainValue())) {
								AccessPath ap = manager.getAccessPathFactory().copyWithNewValue(source.getAccessPath(),
										thisLocal);
								Abstraction abs = source.deriveNewAbstraction(ap, stmt);
								if (abs != null)
									res.add(abs);
							}
						} else if (ie != null && dest.getParameterCount() > 0
								&& (isReflectiveCallSite || ie.getArgCount() == dest.getParameterCount())) {
							for (int i = isReflectiveCallSite ? 1 : 0; i < ie.getArgCount(); i++) {
>>>>>>> 5e017a3c
								if (!aliasing.mayAlias(ie.getArg(i), source.getAccessPath().getPlainValue()))
									continue;
								if (isPrimitiveOrStringBase(source))
									continue;
								if (!source.getAccessPath().getTaintSubFields())
									continue;
								int calleeIndex = mapper.getCalleeIndexOfCallerParameter(i);
								if (calleeIndex == ICallerCalleeArgumentMapper.UNKNOWN)
									continue;

								// If the variable was overwritten
								// somewehere in the callee, we assume
								// it to overwritten on all paths (yeah,
								// I know ...) Otherwise, we need SSA
								// or lots of bookkeeping to avoid FPs
								// (BytecodeTests.flowSensitivityTest1).
								if (!isReflectiveCallSite
										&& interproceduralCFG().methodWritesValue(dest, paramLocals[calleeIndex]))
									continue;

								if (calleeIndex == ICallerCalleeArgumentMapper.ALL_PARAMS) {
									// taint all parameters if the arg array of an reflective
									// call site is tainted
									for (Value param : paramLocals) {
										AccessPath ap = manager.getAccessPathFactory()
												.copyWithNewValue(source.getAccessPath(), param, null, false);
										Abstraction abs = source.deriveNewAbstraction(ap, stmt);
										if (abs != null)
											res.add(abs);
									}
								} else {
									// taint just the tainted parameter
									AccessPath ap = manager.getAccessPathFactory()
											.copyWithNewValue(source.getAccessPath(), paramLocals[i]);
									Abstraction abs = source.deriveNewAbstraction(ap, stmt);
									if (abs != null) {
										res.add(abs);
									}
								}
							}
						}

						// Sometimes callers have more arguments than the callee parameters, e.g.
						// because one argument is resolved in native code. A concrete example is
						// sendMessageDelayed(android.os.Message, int)
						// -> handleMessage(android.os.Message message)
						// TODO: handle argument/parameter mismatch for some special cases

						return res;
					}
				};
			}

			@Override
			public FlowFunction<Abstraction> getReturnFlowFunction(Unit callSite, SootMethod callee, Unit exitSite,
					Unit returnSite) {
				if (callSite != null && !(callSite instanceof Stmt))
					return KillAll.v();

				final Aliasing aliasing = manager.getAliasing();
				if (aliasing == null)
					return KillAll.v();

				final Value[] paramLocals = new Value[callee.getParameterCount()];
				for (int i = 0; i < callee.getParameterCount(); i++)
					paramLocals[i] = callee.getActiveBody().getParameterLocal(i);

				final Stmt stmt = (Stmt) callSite;
				final InvokeExpr ie = (stmt != null && stmt.containsInvokeExpr()) ? stmt.getInvokeExpr() : null;
				final Stmt callStmt = (Stmt) callSite;
				final Stmt exitStmt = (Stmt) exitSite;

				final Local thisLocal = callee.isStatic() ? null : callee.getActiveBody().getThisLocal();
<<<<<<< HEAD
				final ICallerCalleeArgumentMapper mapper = CallerCalleeManager.getMapper(manager, stmt, callee);
				final boolean isReflectiveCallSite = mapper != null ? mapper.isReflectiveMapper() : false;
=======
				final boolean isExecutorExecute = interproceduralCFG().isExecutorExecute(ie, callee);
>>>>>>> 5e017a3c

				return new SolverReturnFlowFunction() {
					@Override
					public Set<Abstraction> computeTargets(Abstraction source, Abstraction calleeD1,
							Collection<Abstraction> callerD1s) {
						if (source == getZeroValue())
							return null;
						if (callSite == null)
							return null;

						if (taintPropagationHandler != null)
							taintPropagationHandler.notifyFlowIn(stmt, source, manager,
									TaintPropagationHandler.FlowFunctionType.ReturnFlowFunction);

						Set<Abstraction> res = computeTargetsInternal(source, calleeD1, callerD1s);
						return notifyOutFlowHandlers(exitSite, calleeD1, source, res,
								TaintPropagationHandler.FlowFunctionType.ReturnFlowFunction);
					}

					private Set<Abstraction> computeTargetsInternal(Abstraction source, Abstraction calleeD1,
							Collection<Abstraction> callerD1s) {
						if (manager.getConfig().getStopAfterFirstFlow() && !results.isEmpty())
							return null;

						Set<Abstraction> res = null;
						ByReferenceBoolean killAll = new ByReferenceBoolean();
						if (propagationRules != null)
							res = propagationRules.applyReturnFlowFunction(callerD1s, calleeD1, source, (Stmt) exitSite,
									(Stmt) returnSite, (Stmt) callSite, killAll);
						if (killAll.value)
							return null;

						// Already handled in the rule
						if (source.getAccessPath().isEmpty())
							return res;

						if (res == null)
							res = new HashSet<>();

						// Static fields get propagated unchanged
						if (manager.getConfig()
								.getStaticFieldTrackingMode() != InfoflowConfiguration.StaticFieldTrackingMode.None
								&& source.getAccessPath().isStaticFieldRef()) {
							res.add(source);
						}

						// o.m(a1, ..., an)
						// map o.f to this.f
<<<<<<< HEAD
						if (!callee.isStatic()) {
							Value sourceBase = source.getAccessPath().getPlainValue();
							if (aliasing.mayAlias(thisLocal, sourceBase) && manager.getTypeUtils()
									.hasCompatibleTypesForCall(source.getAccessPath(), callee.getDeclaringClass())) {
								Value callBase = mapper.getCallerValueOfCalleeParameter(ie,
										ICallerCalleeArgumentMapper.BASE_OBJECT);
=======
						if (!isExecutorExecute && !callee.isStatic()) {
							Value sourceBase = source.getAccessPath().getPlainValue();
							if (aliasing.mayAlias(thisLocal, sourceBase) && manager.getTypeUtils()
									.hasCompatibleTypesForCall(source.getAccessPath(), callee.getDeclaringClass())) {
								InstanceInvokeExpr instanceInvokeExpr = (InstanceInvokeExpr) stmt.getInvokeExpr();
								Value callBase = isReflectiveCallSite ? instanceInvokeExpr.getArg(0)
										: instanceInvokeExpr.getBase();
>>>>>>> 5e017a3c

								// Either the callBase is from a reflective call site
								// or the source base doesn't match with any parameters
								if (isReflectiveCallSite || !hasAnotherReferenceOnBase(ie, sourceBase, mapper
										.getCallerIndexOfCalleeParameter(ICallerCalleeArgumentMapper.BASE_OBJECT))) {
									AccessPath ap = manager.getAccessPathFactory().copyWithNewValue(
											source.getAccessPath(), callBase,
											isReflectiveCallSite ? null : source.getAccessPath().getBaseType(), false);
									Abstraction abs = source.deriveNewAbstraction(ap, exitStmt);
									if (abs != null) {
										enterConditional(abs, callSite, returnSite);
										res.add(abs);
									}
								}
							}
						}

						// map arguments to parameter
<<<<<<< HEAD
						if (ie != null) {
=======
						if (isExecutorExecute && ie != null) {
							if (aliasing.mayAlias(thisLocal, source.getAccessPath().getPlainValue())) {
								AccessPath ap = manager.getAccessPathFactory().copyWithNewValue(source.getAccessPath(),
										ie.getArg(0));
								Abstraction abs = source.deriveNewAbstraction(ap, exitStmt);
								if (abs != null) {
									enterConditional(abs, callSite, returnSite);
									res.add(abs);
								}
							}
						} else if (ie != null) {
>>>>>>> 5e017a3c
							for (int paramIndex = 0; paramIndex < callee.getParameterCount(); paramIndex++) {
								if (!aliasing.mayAlias(source.getAccessPath().getPlainValue(), paramLocals[paramIndex]))
									continue;

								Value originalCallArg = mapper.getCallerValueOfCalleeParameter(ie, paramIndex);
								if (!AccessPath.canContainValue(originalCallArg))
									continue;
								if (!isReflectiveCallSite && !manager.getTypeUtils().checkCast(source.getAccessPath(),
										originalCallArg.getType()))
									continue;

								AccessPath ap = manager.getAccessPathFactory().copyWithNewValue(source.getAccessPath(),
										originalCallArg,
										isReflectiveCallSite ? null : source.getAccessPath().getBaseType(), false);
								Abstraction abs = source.deriveNewAbstraction(ap, exitStmt);
								if (abs != null) {
									enterConditional(abs, callSite, returnSite);
									res.add(abs);

									if (!isReflectiveCallSite
											&& aliasing.canHaveAliasesRightSide(callStmt, originalCallArg, abs)) {
										// see HeapTests#testAliases
										// If two arguments are the same, we maybe missed one parameter
										// so we fully revisit the callSite using aliasing
										SootMethod caller = manager.getICFG().getMethodOf(callStmt);
										boolean foundDuplicate = false;
										// Look if we have a duplicate argument to originalCallArg
										for (int argIndex = 0; argIndex < ie.getArgCount(); argIndex++) {
											if (paramIndex != argIndex && originalCallArg == ie.getArg(argIndex)) {
												foundDuplicate = true;
												break;
											}
										}
										// trigger aliasing on all args that are equal
										// to originalCallArg including itself
										if (foundDuplicate) {
											for (Value arg : ie.getArgs()) {
												if (arg == originalCallArg) {
													for (Abstraction d1 : callerD1s) {
														aliasing.computeAliases(d1, callStmt, arg, res, caller, abs);
													}
												}
											}
										}

										// A foo(A a) {
										// return a;
										// }
										// A b = foo(a);
										// An alias is created using the returned value. If no assignment
										// happen inside the method, also no alias analysis is triggered.
										// Thus, here we trigger a manual alias analysis for all return
										// values which equal a param if the param is on the heap.
										for (Unit u : callee.getActiveBody().getUnits()) {
											if (!(u instanceof ReturnStmt))
												continue;
											Value retOp = ((ReturnStmt) u).getOp();

											if (paramLocals[paramIndex] == retOp) {
												for (Unit pred : manager.getICFG().getPredsOf(callStmt)) {
													for (Abstraction d1 : callerD1s) {
														aliasing.computeAliases(d1, stmt, originalCallArg,
																Collections.singleton(abs),
																manager.getICFG().getMethodOf(pred), abs);
													}
												}
											}
										}
									}
								}
							}
						}

						for (Abstraction abs : res) {
							if (abs != source)
								abs.setCorrespondingCallSite(callStmt);
						}

						return res;
					}
				};
			}

			@Override
			public FlowFunction<Abstraction> getCallToReturnFlowFunction(Unit callSite, Unit returnSite) {
				if (!(callSite instanceof Stmt)) {
					return KillAll.v();
				}

				final Aliasing aliasing = manager.getAliasing();
				if (aliasing == null)
					return KillAll.v();

				final Stmt callStmt = (Stmt) callSite;
				final InvokeExpr invExpr = callStmt.getInvokeExpr();

				final Value[] callArgs = new Value[invExpr.getArgCount()];
				for (int i = 0; i < invExpr.getArgCount(); i++) {
					callArgs[i] = invExpr.getArg(i);
				}

				final SootMethod callee = invExpr.getMethod();

				final boolean isSink = manager.getSourceSinkManager() != null
						&& manager.getSourceSinkManager().getSinkInfo(callStmt, manager, null) != null;

				return new SolverCallToReturnFlowFunction() {
					@Override
					public Set<Abstraction> computeTargets(Abstraction d1, Abstraction source) {
						// Notify the handler if we have one
						if (taintPropagationHandler != null)
							taintPropagationHandler.notifyFlowIn(callSite, source, manager,
									TaintPropagationHandler.FlowFunctionType.CallToReturnFlowFunction);

						Set<Abstraction> res = computeTargetsInternal(d1, source);
						return notifyOutFlowHandlers(callSite, d1, source, res,
								TaintPropagationHandler.FlowFunctionType.CallToReturnFlowFunction);
					}

					private Set<Abstraction> computeTargetsInternal(Abstraction d1, Abstraction source) {
						if (manager.getConfig().getStopAfterFirstFlow() && !results.isEmpty())
							return null;

						Set<Abstraction> res = null;
						ByReferenceBoolean killSource = new ByReferenceBoolean();
						ByReferenceBoolean killAll = new ByReferenceBoolean();
						// if we have a RuleManager, apply the rules
						if (propagationRules != null) {
							res = propagationRules.applyCallToReturnFlowFunction(d1, source, callStmt, killSource,
									killAll, true);
						}
						// On killAll, we do not propagate and can stop here
						if (killAll.value)
							return null;

						// Instanciate res if RuleManager did return null
						if (res == null)
							res = new HashSet<>();

						// If left side is tainted, the return value overwrites the taint
						// CallFlow takes care of tainting the return value
						if (callStmt instanceof AssignStmt && aliasing.mayAlias(((AssignStmt) callStmt).getLeftOp(),
								source.getAccessPath().getPlainValue())) {
							return res;
						}

						// If we do not know the callees, we can not reason
						// To not break anything, propagate over
						if (!killSource.value && source != zeroValue) {
							boolean hasConcreteCallees = false;
							for (SootMethod callee : interproceduralCFG().getCalleesOfCallAt(callSite))
								if (callee.isConcrete()) {
									hasConcreteCallees = true;
									break;
								}
							if (!hasConcreteCallees)
								res.add(source);
						}

						// Assumption: Sinks only leak taints but never
						// overwrite them. This is needed e.g. if an heap object
						// is an argument and leaked twice in the same path.
						// See also Android Source Sink Tests
						if (isSink && !manager.getConfig().getInspectSinks() && source != zeroValue
								&& !killSource.value)
							res.add(source);

						// If method is excluded, add the taint to not break anything
						// unless one of the rules doesn't want so
						if (isExcluded(callee) && source != zeroValue && !killSource.value)
							res.add(source);

						// Static values can be propagated over methods if
						// the value isn't written inside the method.
						// Otherwise CallFlowFunction already does the job.
						if (manager.getConfig()
								.getStaticFieldTrackingMode() != InfoflowConfiguration.StaticFieldTrackingMode.None
								&& source.getAccessPath().isStaticFieldRef() && interproceduralCFG()
										.isStaticFieldUsed(callee, source.getAccessPath().getFirstField()))
							return res;

						if (callee.isNative() && ncHandler != null) {
							for (Value arg : callArgs) {
								if (aliasing.mayAlias(arg, source.getAccessPath().getPlainValue())) {
									Set<Abstraction> nativeAbs = ncHandler.getTaintedValues(callStmt, source, callArgs);
									if (nativeAbs != null) {
										res.addAll(nativeAbs);

										// Compute the aliases
										for (Abstraction abs : nativeAbs) {
											enterConditional(abs, callStmt, returnSite);
											if (abs.getAccessPath().isStaticFieldRef()
													|| aliasing.canHaveAliasesRightSide(callStmt,
															abs.getAccessPath().getPlainValue(), abs)) {
												for (Unit pred : manager.getICFG().getPredsOf(callStmt))
													aliasing.computeAliases(d1, (Stmt) pred,
															abs.getAccessPath().getPlainValue(), res,
															interproceduralCFG().getMethodOf(pred), abs);
											}
										}
									}
									break;
								}
							}
						}
						// Do not pass base if tainted
						// CallFlow passes this into the callee
						// unless the callee is native and can not be visited
						// The third condition represents a tainted reference without any fields tainted
						// of which the callee only can overwrite the reference to the object but not
						// its contents
						if (invExpr instanceof InstanceInvokeExpr
								&& aliasing.mayAlias(((InstanceInvokeExpr) invExpr).getBase(),
										source.getAccessPath().getPlainValue())
								&& (source.getAccessPath().getTaintSubFields()
										|| source.getAccessPath().getFragmentCount() > 0)
								&& !callee.isNative())
							return res;

						// Do not pass over reference parameters
						// CallFlow passes this into the callee
						if (Arrays.stream(callArgs).anyMatch(arg -> !isPrimitiveOrStringBase(source)
								&& aliasing.mayAlias(arg, source.getAccessPath().getPlainValue())))
							return res;

						if (!killSource.value && source != zeroValue)
							res.add(source);

						if (manager.getConfig().getImplicitFlowMode().trackControlFlowDependencies()
								&& source.getDominator() == null && res.contains(source)) {
							IInfoflowCFG.UnitContainer dom = manager.getICFG().getDominatorOf(callSite);
							if (dom.getUnit() != null && dom.getUnit() != returnSite) {
								res.remove(source);
								res.add(source.deriveNewAbstractionWithDominator(dom.getUnit()));
							}
						}

						return res;
					}
				};
			}

			/**
			 * Sets the dominator if the taint enters a conditional
			 *
			 * @param abs      target abstraction
			 * @param stmt     Current statement
			 * @param destStmt Destination statement
			 */
			private void enterConditional(Abstraction abs, Unit stmt, Unit destStmt) {
				if (!manager.getConfig().getImplicitFlowMode().trackControlFlowDependencies()
						|| abs.getDominator() != null)
					return;
				IInfoflowCFG.UnitContainer dom = manager.getICFG().getDominatorOf(stmt);
				if (dom.getUnit() != null && dom.getUnit() != destStmt) {
					abs.setDominator(dom.getUnit());
				}
			}

			private boolean isPrimitiveOrStringBase(Abstraction abs) {
				Type t = abs.getAccessPath().getBaseType();
				return t instanceof PrimType
						|| (TypeUtils.isStringType(t) && !abs.getAccessPath().getCanHaveImmutableAliases());
			}

			private boolean isPrimitiveOrStringType(Type t) {
				return t instanceof PrimType || TypeUtils.isStringType(t);
			}
		};
	}

}<|MERGE_RESOLUTION|>--- conflicted
+++ resolved
@@ -167,10 +167,10 @@
 									cutFirstFieldLeft = (mappedAp.getFragmentCount() > 0
 											&& mappedAp.getFirstField() == instRef.getField());
 									// We can't really get more precise typewise
-//                                    leftType = leftVal.getType();
+									//                                    leftType = leftVal.getType();
 									if (!mappedAp.equals(ap)) {
 										ap = mappedAp;
-//                                        source = source.deriveNewAbstraction(ap, null);
+										//                                        source = source.deriveNewAbstraction(ap, null);
 									}
 								}
 								// whole object tainted
@@ -179,7 +179,7 @@
 									// $stack1 = o.x with t=o.* -> T={$stack1}.
 									addLeftValue = true;
 									createNewVal = true;
-//                                    leftType = leftVal.getType();
+									//                                    leftType = leftVal.getType();
 								}
 							} else if (rightVal instanceof ArrayRef) {
 								if (!getManager().getConfig().getEnableArrayTracking()
@@ -426,13 +426,8 @@
 				final boolean isSink = stmt.hasTag(FlowDroidSinkStatement.TAG_NAME);
 				final boolean isSource = stmt.hasTag(FlowDroidSourceStatement.TAG_NAME);
 
-<<<<<<< HEAD
 				final ICallerCalleeArgumentMapper mapper = CallerCalleeManager.getMapper(manager, stmt, dest);
 				final boolean isReflectiveCallSite = mapper != null ? mapper.isReflectiveMapper() : false;
-=======
-				final boolean isExecutorExecute = interproceduralCFG().isExecutorExecute(ie, dest);
-				final boolean isReflectiveCallSite = interproceduralCFG().isReflectiveCallSite(ie);
->>>>>>> 5e017a3c
 
 				return new SolverCallFlowFunction() {
 					@Override
@@ -555,16 +550,9 @@
 
 						// o.m(a1, ..., an)
 						// map o.f to this.f
-<<<<<<< HEAD
 						if (!source.getAccessPath().isStaticFieldRef() && !dest.isStatic()) {
 							Value callBase = mapper.getCallerValueOfCalleeParameter(ie,
 									ICallerCalleeArgumentMapper.BASE_OBJECT);
-=======
-						if (!isExecutorExecute && !source.getAccessPath().isStaticFieldRef() && !dest.isStatic()) {
-							InstanceInvokeExpr instanceInvokeExpr = (InstanceInvokeExpr) stmt.getInvokeExpr();
-							Value callBase = isReflectiveCallSite ? instanceInvokeExpr.getArg(0)
-									: instanceInvokeExpr.getBase();
->>>>>>> 5e017a3c
 
 							Value sourceBase = source.getAccessPath().getPlainValue();
 							if (aliasing.mayAlias(callBase, sourceBase) && manager.getTypeUtils()
@@ -582,22 +570,8 @@
 						}
 
 						// map arguments to parameter
-<<<<<<< HEAD
 						if (ie != null && dest.getParameterCount() > 0) {
 							for (int i = 0; i < ie.getArgCount(); i++) {
-=======
-						if (isExecutorExecute) {
-							if (ie != null && aliasing.mayAlias(ie.getArg(0), source.getAccessPath().getPlainValue())) {
-								AccessPath ap = manager.getAccessPathFactory().copyWithNewValue(source.getAccessPath(),
-										thisLocal);
-								Abstraction abs = source.deriveNewAbstraction(ap, stmt);
-								if (abs != null)
-									res.add(abs);
-							}
-						} else if (ie != null && dest.getParameterCount() > 0
-								&& (isReflectiveCallSite || ie.getArgCount() == dest.getParameterCount())) {
-							for (int i = isReflectiveCallSite ? 1 : 0; i < ie.getArgCount(); i++) {
->>>>>>> 5e017a3c
 								if (!aliasing.mayAlias(ie.getArg(i), source.getAccessPath().getPlainValue()))
 									continue;
 								if (isPrimitiveOrStringBase(source))
@@ -671,12 +645,8 @@
 				final Stmt exitStmt = (Stmt) exitSite;
 
 				final Local thisLocal = callee.isStatic() ? null : callee.getActiveBody().getThisLocal();
-<<<<<<< HEAD
 				final ICallerCalleeArgumentMapper mapper = CallerCalleeManager.getMapper(manager, stmt, callee);
 				final boolean isReflectiveCallSite = mapper != null ? mapper.isReflectiveMapper() : false;
-=======
-				final boolean isExecutorExecute = interproceduralCFG().isExecutorExecute(ie, callee);
->>>>>>> 5e017a3c
 
 				return new SolverReturnFlowFunction() {
 					@Override
@@ -725,22 +695,12 @@
 
 						// o.m(a1, ..., an)
 						// map o.f to this.f
-<<<<<<< HEAD
 						if (!callee.isStatic()) {
 							Value sourceBase = source.getAccessPath().getPlainValue();
 							if (aliasing.mayAlias(thisLocal, sourceBase) && manager.getTypeUtils()
 									.hasCompatibleTypesForCall(source.getAccessPath(), callee.getDeclaringClass())) {
 								Value callBase = mapper.getCallerValueOfCalleeParameter(ie,
 										ICallerCalleeArgumentMapper.BASE_OBJECT);
-=======
-						if (!isExecutorExecute && !callee.isStatic()) {
-							Value sourceBase = source.getAccessPath().getPlainValue();
-							if (aliasing.mayAlias(thisLocal, sourceBase) && manager.getTypeUtils()
-									.hasCompatibleTypesForCall(source.getAccessPath(), callee.getDeclaringClass())) {
-								InstanceInvokeExpr instanceInvokeExpr = (InstanceInvokeExpr) stmt.getInvokeExpr();
-								Value callBase = isReflectiveCallSite ? instanceInvokeExpr.getArg(0)
-										: instanceInvokeExpr.getBase();
->>>>>>> 5e017a3c
 
 								// Either the callBase is from a reflective call site
 								// or the source base doesn't match with any parameters
@@ -759,21 +719,7 @@
 						}
 
 						// map arguments to parameter
-<<<<<<< HEAD
 						if (ie != null) {
-=======
-						if (isExecutorExecute && ie != null) {
-							if (aliasing.mayAlias(thisLocal, source.getAccessPath().getPlainValue())) {
-								AccessPath ap = manager.getAccessPathFactory().copyWithNewValue(source.getAccessPath(),
-										ie.getArg(0));
-								Abstraction abs = source.deriveNewAbstraction(ap, exitStmt);
-								if (abs != null) {
-									enterConditional(abs, callSite, returnSite);
-									res.add(abs);
-								}
-							}
-						} else if (ie != null) {
->>>>>>> 5e017a3c
 							for (int paramIndex = 0; paramIndex < callee.getParameterCount(); paramIndex++) {
 								if (!aliasing.mayAlias(source.getAccessPath().getPlainValue(), paramLocals[paramIndex]))
 									continue;
