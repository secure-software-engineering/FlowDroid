package soot.jimple.infoflow.problems;

import heros.FlowFunction;
import heros.FlowFunctions;
import heros.flowfunc.KillAll;
import soot.*;
import soot.jimple.*;
import soot.jimple.infoflow.InfoflowConfiguration;
import soot.jimple.infoflow.InfoflowManager;
import soot.jimple.infoflow.aliasing.Aliasing;
import soot.jimple.infoflow.data.Abstraction;
import soot.jimple.infoflow.data.AccessPath;
import soot.jimple.infoflow.handlers.TaintPropagationHandler;
import soot.jimple.infoflow.problems.rules.IPropagationRuleManagerFactory;
import soot.jimple.infoflow.problems.rules.PropagationRuleManager;
import soot.jimple.infoflow.solver.cfg.IInfoflowCFG;
import soot.jimple.infoflow.solver.functions.SolverCallFlowFunction;
import soot.jimple.infoflow.solver.functions.SolverCallToReturnFlowFunction;
import soot.jimple.infoflow.solver.functions.SolverNormalFlowFunction;
import soot.jimple.infoflow.solver.functions.SolverReturnFlowFunction;
import soot.jimple.infoflow.util.BaseSelector;
import soot.jimple.infoflow.util.ByReferenceBoolean;
import soot.jimple.infoflow.util.TypeUtils;

import java.util.*;

/**
 * Class which contains the flow functions for the backwards analysis.
 * Not to be confused with the AliasProblem, which is used for finding aliases.
 *
 * @author Tim Lange
 */
public class BackwardsInfoflowProblem extends AbstractInfoflowProblem {
<<<<<<< HEAD

	public void setTaintWrapper(ITaintPropagationWrapper wrapper) {
		taintWrapper = wrapper;
	}

	public BackwardsInfoflowProblem(InfoflowManager manager) {
		super(manager);
	}

	@Override
	public FlowFunctions<Unit, Abstraction, SootMethod> createFlowFunctionsFactory() {
		return new FlowFunctions<Unit, Abstraction, SootMethod>() {

			private Abstraction checkAbstraction(Abstraction abs) {
				if (abs == null)
					return null;

				// Primitive types and strings cannot have aliases and thus
				// never need to be propagated back
				if (!abs.getAccessPath().isStaticFieldRef()) {
					if (abs.getAccessPath().getBaseType() instanceof PrimType)
						return null;
				} else {
					if (abs.getAccessPath().getFirstFieldType() instanceof PrimType)
						return null;
				}
				return abs;
			}

			/**
			 * Computes the aliases for the given statement
			 * 
			 * @param def       The definition statement from which to extract the alias
			 *                  information
			 * @param leftValue The left side of def. Passed in to allow for caching, no
			 *                  need to recompute this for every abstraction being
			 *                  processed.
			 * @param d1        The abstraction at the method's start node
			 * @param source    The source abstraction of the alias search from before the
			 *                  current statement
			 * @return The set of abstractions after the current statement
			 */
			private Set<Abstraction> computeAliases(final DefinitionStmt defStmt, Value leftValue, Abstraction d1,
					Abstraction source) {
				assert !source.getAccessPath().isEmpty();

				// A backward analysis looks for aliases of existing taints and
				// thus cannot create new taints out of thin air
				if (source == getZeroValue())
					return null;

				final Set<Abstraction> res = new MutableTwoElementSet<Abstraction>();

				// Check whether the left side of the assignment matches our
				// current taint abstraction
				final boolean leftSideMatches = Aliasing.baseMatches(leftValue, source);
				if (!leftSideMatches)
					res.add(source);
				else {
					// The left side is overwritten completely

					// If we have an assignment to the base local of the current
					// taint, all taint propagations must be below that point,
					// so this is the right point to turn around.
					for (Unit u : interproceduralCFG().getPredsOf(defStmt))
						manager.getForwardSolver().processEdge(new PathEdge<Unit, Abstraction>(d1, u, source));
				}

				// We only handle assignments and identity statements
				if (defStmt instanceof IdentityStmt) {
					res.add(source);
					return res;
				}
				if (!(defStmt instanceof AssignStmt))
					return res;

				// Get the right side of the assignment
				final Value rightValue = BaseSelector.selectBase(defStmt.getRightOp(), false);

				// Is the left side overwritten completely?
				if (leftSideMatches) {
					// Termination shortcut: If the right side is a value we do
					// not track, we can stop here.
					if (!(rightValue instanceof Local || rightValue instanceof FieldRef
							|| rightValue instanceof ArrayRef)) {
						res.add(source);
						return res;
					}
				}

				// If we assign a constant, there is no need to track the right
				// side any further or do any forward propagation since constants
				// cannot carry taint.
				if (rightValue instanceof Constant)
					return res;

				// If this statement creates a new array, we cannot track
				// upwards the size
				if (defStmt.getRightOp() instanceof NewArrayExpr)
					return res;

				// We only process heap objects. Binary operations can only
				// be performed on primitive objects.
				if (defStmt.getRightOp() instanceof BinopExpr)
					return res;
				if (defStmt.getRightOp() instanceof UnopExpr)
					return res;

				// If we have a = x with the taint "x" being inactive,
				// we must not taint the left side. We can only taint
				// the left side if the tainted value is some "x.y".
				boolean aliasOverwritten = Aliasing.baseMatchesStrict(rightValue, source)
						&& rightValue.getType() instanceof RefType && !source.dependsOnCutAP();

				if (!aliasOverwritten && !(rightValue.getType() instanceof PrimType)) {
					// If the tainted value 'b' is assigned to variable 'a' and
					// 'b' is a heap object, we must also look for aliases of
					// 'a' upwards from the current statement.
					Abstraction newLeftAbs = null;
					if (rightValue instanceof InstanceFieldRef) {
						InstanceFieldRef ref = (InstanceFieldRef) rightValue;
						if (source.getAccessPath().isInstanceFieldRef()
								&& ref.getBase() == source.getAccessPath().getPlainValue()
								&& source.getAccessPath().firstFieldMatches(ref.getField())) {
							AccessPath ap = manager.getAccessPathFactory().copyWithNewValue(source.getAccessPath(),
									leftValue, source.getAccessPath().getFirstFieldType(), true);
							newLeftAbs = checkAbstraction(source.deriveNewAbstraction(ap, defStmt));
						}
					} else if (manager.getConfig().getStaticFieldTrackingMode() != StaticFieldTrackingMode.None
							&& rightValue instanceof StaticFieldRef) {
						StaticFieldRef ref = (StaticFieldRef) rightValue;
						if (source.getAccessPath().isStaticFieldRef()
								&& source.getAccessPath().firstFieldMatches(ref.getField())) {
							AccessPath ap = manager.getAccessPathFactory().copyWithNewValue(source.getAccessPath(),
									leftValue, source.getAccessPath().getBaseType(), true);
							newLeftAbs = checkAbstraction(source.deriveNewAbstraction(ap, defStmt));
						}
					} else if (rightValue == source.getAccessPath().getPlainValue()) {
						Type newType = source.getAccessPath().getBaseType();
						if (leftValue instanceof ArrayRef) {
							ArrayRef arrayRef = (ArrayRef) leftValue;
							newType = TypeUtils.buildArrayOrAddDimension(newType, arrayRef.getType().getArrayType());
						} else if (defStmt.getRightOp() instanceof ArrayRef) {
							if (newType instanceof ArrayType)
								newType = ((ArrayType) newType).getElementType();
							else
								newType = null;
						} else {
							// Type check
							if (!manager.getTypeUtils().checkCast(source.getAccessPath(), leftValue.getType()))
								return null;
						}

						// If the cast was realizable, we can assume that we had
						// the type to which we cast. Do not loosen types,
						// though.
						if (defStmt.getRightOp() instanceof CastExpr) {
							CastExpr ce = (CastExpr) defStmt.getRightOp();
							if (!manager.getHierarchy().canStoreType(newType, ce.getCastType()))
								newType = ce.getCastType();
						}
						// Special type handling for certain operations
						else if (defStmt.getRightOp() instanceof LengthExpr) {
							// ignore. The length of an array is a primitive and
							// thus cannot have aliases
							return res;
						} else if (defStmt.getRightOp() instanceof InstanceOfExpr) {
							// ignore. The type check of an array returns a
							// boolean which is a primitive and thus cannot
							// have aliases
							return res;
						}

						AccessPath ap = manager.getAccessPathFactory().copyWithNewValue(source.getAccessPath(),
								leftValue, newType, false);
						newLeftAbs = checkAbstraction(source.deriveNewAbstraction(ap, defStmt));
					}

					if (newLeftAbs != null) {
						// If we ran into a new abstraction that points to a
						// primitive value, we can remove it
						if (newLeftAbs.getAccessPath().getLastFieldType() instanceof PrimType)
							return res;

						if (!newLeftAbs.getAccessPath().equals(source.getAccessPath())) {
							// Propagate the new alias upwards
							res.add(newLeftAbs);

							// Inject the new alias into the forward solver
							for (Unit u : interproceduralCFG().getPredsOf(defStmt))
								manager.getForwardSolver()
										.processEdge(new PathEdge<Unit, Abstraction>(d1, u, newLeftAbs));
						}
					}
				}

				// If we have the tainted value on the left side of the
				// assignment, we also have to look or aliases of the value on
				// the right side of the assignment.
				if ((rightValue instanceof Local || rightValue instanceof FieldRef)
						&& !(leftValue.getType() instanceof PrimType)) {
					boolean addRightValue = false;
					boolean cutFirstField = false;
					Type targetType = null;

					// if both are fields, we have to compare their fieldName
					// via equals and their bases via PTS
					if (leftValue instanceof InstanceFieldRef) {
						if (source.getAccessPath().isInstanceFieldRef()) {
							InstanceFieldRef leftRef = (InstanceFieldRef) leftValue;
							if (leftRef.getBase() == source.getAccessPath().getPlainValue()) {
								if (source.getAccessPath().firstFieldMatches(leftRef.getField())) {
									targetType = source.getAccessPath().getFirstFieldType();
									addRightValue = true;
									cutFirstField = true;
								}
							}
						}
						// indirect taint propagation:
						// if leftValue is local and source is instancefield of
						// this local:
					} else if (leftValue instanceof Local && source.getAccessPath().isInstanceFieldRef()) {
						Local base = source.getAccessPath().getPlainValue();
						if (leftValue == base) {
							targetType = source.getAccessPath().getBaseType();
							addRightValue = true;
						}
					} else if (leftValue instanceof ArrayRef) {
						ArrayRef ar = (ArrayRef) leftValue;
						Local leftBase = (Local) ar.getBase();
						if (leftBase == source.getAccessPath().getPlainValue()) {
							addRightValue = true;
							targetType = source.getAccessPath().getBaseType();
						}
						// generic case, is true for Locals, ArrayRefs that are
						// equal etc..
					} else if (leftValue == source.getAccessPath().getPlainValue()) {
						// If this is an unrealizable cast, we can stop
						// propagating
						if (!manager.getTypeUtils().checkCast(source.getAccessPath(), defStmt.getRightOp().getType()))
							return null;

						addRightValue = true;
						targetType = source.getAccessPath().getBaseType();
					}

					// if one of them is true -> add rightValue
					if (addRightValue) {
						if (targetType != null) {
							// Special handling for some operations
							if (defStmt.getRightOp() instanceof ArrayRef) {
								ArrayRef arrayRef = (ArrayRef) defStmt.getRightOp();
								targetType = TypeUtils.buildArrayOrAddDimension(targetType,
										arrayRef.getType().getArrayType());
							} else if (leftValue instanceof ArrayRef) {
								// If we have a type of java.lang.Object, we try
								// to tighten it
								if (TypeUtils.isObjectLikeType(targetType))
									targetType = rightValue.getType();
								else if (targetType instanceof ArrayType)
									targetType = ((ArrayType) targetType).getElementType();
								else
									targetType = null;

								// If the types do not match, the right side
								// cannot be an alias
								if (targetType != null
										&& !manager.getTypeUtils().checkCast(rightValue.getType(), targetType))
									addRightValue = false;
							}
						}

						// Special type handling for certain operations
						if (defStmt.getRightOp() instanceof LengthExpr)
							targetType = null;

						// We do not need to handle casts. Casts only make
						// types more imprecise when going backwards.

						// If the source has fields, we may not have a primitive
						// type
						if (targetType instanceof PrimType || (targetType instanceof ArrayType
								&& ((ArrayType) targetType).getElementType() instanceof PrimType))
							if (!source.getAccessPath().isStaticFieldRef() && !source.getAccessPath().isLocal())
								return null;
						if (rightValue.getType() instanceof PrimType || (rightValue.getType() instanceof ArrayType
								&& ((ArrayType) rightValue.getType()).getElementType() instanceof PrimType))
							if (!source.getAccessPath().isStaticFieldRef() && !source.getAccessPath().isLocal())
								return null;

						// If the right side's type is not compatible with our
						// current type, this cannot be an alias
						if (addRightValue) {
							if (!manager.getTypeUtils().checkCast(rightValue.getType(), targetType))
								addRightValue = false;
						}

						// Make sure to only track static fields if it has been
						// enabled
						if (addRightValue && rightValue instanceof StaticFieldRef
								&& manager.getConfig().getStaticFieldTrackingMode() == StaticFieldTrackingMode.None)
							addRightValue = false;

						if (addRightValue) {
							AccessPath ap = manager.getAccessPathFactory().copyWithNewValue(source.getAccessPath(),
									rightValue, targetType, cutFirstField);
							Abstraction newAbs = checkAbstraction(source.deriveNewAbstraction(ap, defStmt));
							if (newAbs != null && !newAbs.getAccessPath().equals(source.getAccessPath())) {
								// Do we treat static fields outside of IFDS?
								if (rightValue instanceof StaticFieldRef && manager.getConfig()
										.getStaticFieldTrackingMode() == StaticFieldTrackingMode.ContextFlowInsensitive) {
									manager.getGlobalTaintManager().addToGlobalTaintState(newAbs);
								} else {
									res.add(newAbs);

									// Inject the new alias into the forward solver
									for (Unit u : interproceduralCFG().getPredsOf(defStmt))
										manager.getForwardSolver()
												.processEdge(new PathEdge<Unit, Abstraction>(d1, u, newAbs));
								}
							}
						}
					}
				}

				return res;
			}

			@Override
			public FlowFunction<Abstraction> getNormalFlowFunction(final Unit src, final Unit dest) {
				if (src instanceof DefinitionStmt) {
					final DefinitionStmt defStmt = (DefinitionStmt) src;
					final Value leftValue = BaseSelector.selectBase(defStmt.getLeftOp(), true);

					final DefinitionStmt destDefStmt = dest instanceof DefinitionStmt ? (DefinitionStmt) dest : null;
					final Value destLeftValue = destDefStmt == null ? null
							: BaseSelector.selectBase(destDefStmt.getLeftOp(), true);

					return new SolverNormalFlowFunction() {

						@Override
						public Set<Abstraction> computeTargets(Abstraction d1, Abstraction source) {
							if (source == getZeroValue())
								return null;
							assert source.isAbstractionActive() || manager.getConfig().getFlowSensitiveAliasing();

							// Notify the handler if we have one
							if (taintPropagationHandler != null)
								taintPropagationHandler.notifyFlowIn(src, source, manager,
										FlowFunctionType.NormalFlowFunction);

							Set<Abstraction> res = computeAliases(defStmt, leftValue, d1, source);

							if (destDefStmt != null && res != null && !res.isEmpty()
									&& interproceduralCFG().isExitStmt(destDefStmt)) {
								for (Abstraction abs : res)
									computeAliases(destDefStmt, destLeftValue, d1, abs);
							}

							return notifyOutFlowHandlers(src, d1, source, res, FlowFunctionType.NormalFlowFunction);
						}

					};
				}
				return Identity.v();
			}

			@Override
			public FlowFunction<Abstraction> getCallFlowFunction(final Unit src, final SootMethod dest) {
				if (!dest.isConcrete())
					return KillAll.v();

				final Stmt stmt = (Stmt) src;
				final InvokeExpr ie = (stmt != null && stmt.containsInvokeExpr()) ? stmt.getInvokeExpr() : null;
				final boolean isReflectiveCallSite = interproceduralCFG().isReflectiveCallSite(ie);

				final Value[] paramLocals = new Value[dest.getParameterCount()];
				for (int i = 0; i < dest.getParameterCount(); i++)
					paramLocals[i] = dest.getActiveBody().getParameterLocal(i);

				final boolean isSource = manager.getSourceSinkManager() != null
						? manager.getSourceSinkManager().getSourceInfo((Stmt) src, manager) != null
						: false;
				final boolean isSink = manager.getSourceSinkManager() != null
						? manager.getSourceSinkManager().getSinkInfo(stmt, manager, null) != null
						: false;

				// This is not cached by Soot, so accesses are more expensive
				// than one might think
				final Local thisLocal = dest.isStatic() ? null : dest.getActiveBody().getThisLocal();

				// Android executor methods are handled specially.
				// getSubSignature()
				// is slow, so we try to avoid it whenever we can
				final boolean isExecutorExecute = interproceduralCFG().isExecutorExecute(ie, dest);

				return new SolverCallFlowFunction() {

					@Override
					public Set<Abstraction> computeTargets(Abstraction d1, Abstraction source) {
						if (source == getZeroValue())
							return null;
						assert source.isAbstractionActive() || manager.getConfig().getFlowSensitiveAliasing();

						// Notify the handler if we have one
						if (taintPropagationHandler != null)
							taintPropagationHandler.notifyFlowIn(stmt, source, manager,
									FlowFunctionType.CallFlowFunction);

						// if we do not have to look into sources or sinks:
						if (!manager.getConfig().getInspectSources() && isSource)
							return null;
						if (!manager.getConfig().getInspectSinks() && isSink)
							return null;

						// Do not propagate in inactive taints that will be
						// activated there since they already came out of the
						// callee
						if (isCallSiteActivatingTaint(stmt, source.getActivationUnit()))
							return null;

						// Do not analyze static initializers if static field
						// tracking is disabled
						if (manager.getConfig().getStaticFieldTrackingMode() == StaticFieldTrackingMode.None
								&& dest.isStaticInitializer())
							return null;

						// taint is propagated in CallToReturnFunction, so we do
						// not need any taint here if the taint wrapper is
						// exclusive:
						if (taintWrapper != null && taintWrapper.isExclusive(stmt, source))
							return null;

						// Do not propagate into Soot library classes if that
						// optimization is enabled
						if (isExcluded(dest))
							return null;

						// Only propagate the taint if the target field is
						// actually read
						if (manager.getConfig().getStaticFieldTrackingMode() != StaticFieldTrackingMode.None
								&& source.getAccessPath().isStaticFieldRef()) {
							if (!interproceduralCFG().isStaticFieldRead(dest, source.getAccessPath().getFirstField()))
								return null;
						}

						Set<Abstraction> res = new HashSet<Abstraction>();

						// if the returned value is tainted - taint values from
						// return statements
						if (src instanceof DefinitionStmt) {
							DefinitionStmt defnStmt = (DefinitionStmt) src;
							Value leftOp = defnStmt.getLeftOp();
							if (leftOp == source.getAccessPath().getPlainValue()) {
								// look for returnStmts:
								for (Unit u : dest.getActiveBody().getUnits()) {
									if (u instanceof ReturnStmt) {
										ReturnStmt rStmt = (ReturnStmt) u;
										if (rStmt.getOp() instanceof Local || rStmt.getOp() instanceof FieldRef)
											if (manager.getTypeUtils().checkCast(source.getAccessPath(),
													rStmt.getOp().getType())) {
												AccessPath ap = manager.getAccessPathFactory().copyWithNewValue(
														source.getAccessPath(), rStmt.getOp(), null, false);
												Abstraction abs = checkAbstraction(
														source.deriveNewAbstraction(ap, (Stmt) src));
												if (abs != null)
													res.add(abs);
											}
									}
								}
							}
						}

						// easy: static
						if (manager.getConfig().getStaticFieldTrackingMode() != StaticFieldTrackingMode.None
								&& source.getAccessPath().isStaticFieldRef()) {
							Abstraction abs = checkAbstraction(
									source.deriveNewAbstraction(source.getAccessPath(), stmt));
							if (abs != null)
								res.add(abs);
						}

						// checks: this/fields
						Value sourceBase = source.getAccessPath().getPlainValue();
						if (!isExecutorExecute && !source.getAccessPath().isStaticFieldRef() && !dest.isStatic()) {
							InstanceInvokeExpr iIExpr = (InstanceInvokeExpr) stmt.getInvokeExpr();
							Value callBase = isReflectiveCallSite ? iIExpr.getArg(0) : iIExpr.getBase();

							if (callBase == sourceBase && manager.getTypeUtils()
									.hasCompatibleTypesForCall(source.getAccessPath(), dest.getDeclaringClass())) {
								boolean param = false;
								// check if it is not one of the params (then we
								// have already fixed it)
								if (!isReflectiveCallSite) {
									for (int i = 0; i < dest.getParameterCount(); i++) {
										if (stmt.getInvokeExpr().getArg(i) == sourceBase) {
											param = true;
											break;
										}
									}
								}

								// Map the base local into the callee
								if (!param) {
									AccessPath ap = manager.getAccessPathFactory()
											.copyWithNewValue(source.getAccessPath(), thisLocal);
									Abstraction abs = checkAbstraction(source.deriveNewAbstraction(ap, (Stmt) src));
									if (abs != null)
										res.add(abs);
								}
							}
						}

						// Map the parameter values into the callee
						if (isExecutorExecute) {
							if (ie.getArg(0) == source.getAccessPath().getPlainValue()) {
								AccessPath ap = manager.getAccessPathFactory().copyWithNewValue(source.getAccessPath(),
										thisLocal);
								Abstraction abs = checkAbstraction(source.deriveNewAbstraction(ap, stmt));
								if (abs != null)
									res.add(abs);
							}
						} else if (ie != null && dest.getParameterCount() > 0) {
							assert dest.getParameterCount() == ie.getArgCount();
							// check if param is tainted:
							for (int i = isReflectiveCallSite ? 1 : 0; i < ie.getArgCount(); i++) {
								if (ie.getArg(i) == source.getAccessPath().getPlainValue()) {

									if (isReflectiveCallSite) {
										// If we have a reflective method call
										// and the argument array is
										// tainted, we taint all parameters
										for (int j = 0; i < paramLocals.length; i++) {
											AccessPath ap = manager.getAccessPathFactory().copyWithNewValue(
													source.getAccessPath(), paramLocals[j], null, false);
											Abstraction abs = checkAbstraction(source.deriveNewAbstraction(ap, stmt));
											if (abs != null)
												res.add(abs);
										}
									} else {
										// Taint the respective parameter local
										AccessPath ap = manager.getAccessPathFactory()
												.copyWithNewValue(source.getAccessPath(), paramLocals[i]);
										Abstraction abs = checkAbstraction(source.deriveNewAbstraction(ap, stmt));
										if (abs != null)
											res.add(abs);
									}
								}
							}
						}

						// Inject our calling context into the other solver
						if (res != null && !res.isEmpty())
							for (Abstraction d3 : res)
								manager.getForwardSolver().injectContext(solver, dest, d3, src, source, d1);

						return notifyOutFlowHandlers(src, d1, source, res, FlowFunctionType.CallFlowFunction);
					}
				};
			}

			@Override
			public FlowFunction<Abstraction> getReturnFlowFunction(final Unit callSite, final SootMethod callee,
					final Unit exitStmt, final Unit retSite) {
				final Value[] paramLocals = new Value[callee.getParameterCount()];
				for (int i = 0; i < callee.getParameterCount(); i++)
					paramLocals[i] = callee.getActiveBody().getParameterLocal(i);

				final Stmt stmt = (Stmt) callSite;
				final InvokeExpr ie = (stmt != null && stmt.containsInvokeExpr()) ? stmt.getInvokeExpr() : null;
				final boolean isReflectiveCallSite = interproceduralCFG().isReflectiveCallSite(ie);

				// This is not cached by Soot, so accesses are more expensive
				// than one might think
				final Local thisLocal = callee.isStatic() ? null : callee.getActiveBody().getThisLocal();

				// Android executor methods are handled specially.
				// getSubSignature()
				// is slow, so we try to avoid it whenever we can
				final boolean isExecutorExecute = interproceduralCFG().isExecutorExecute(ie, callee);

				return new SolverReturnFlowFunction() {

					@Override
					public Set<Abstraction> computeTargets(Abstraction source, Abstraction d1,
							Collection<Abstraction> callerD1s) {
						if (source == getZeroValue())
							return null;
						assert source.isAbstractionActive() || manager.getConfig().getFlowSensitiveAliasing();

						// If we have no caller, we have nowhere to propagate.
						// This can happen when leaving the main method.
						if (callSite == null)
							return null;

						// Notify the handler if we have one
						if (taintPropagationHandler != null)
							taintPropagationHandler.notifyFlowIn(stmt, source, manager,
									FlowFunctionType.ReturnFlowFunction);

						// easy: static
						if (manager.getConfig().getStaticFieldTrackingMode() != StaticFieldTrackingMode.None
								&& source.getAccessPath().isStaticFieldRef()) {
							registerActivationCallSite(callSite, callee, source);
							return notifyOutFlowHandlers(exitStmt, d1, source, Collections.singleton(source),
									FlowFunctionType.ReturnFlowFunction);
						}

						final Value sourceBase = source.getAccessPath().getPlainValue();
						Set<Abstraction> res = new HashSet<Abstraction>();

						// Since we return from the top of the callee into the
						// caller, return values cannot be propagated here. They
						// don't yet exist at the beginning of the callee.

						if (isExecutorExecute) {
							// Map the "this" object to the first argument of
							// the call site
							if (source.getAccessPath().getPlainValue() == thisLocal) {
								AccessPath ap = manager.getAccessPathFactory().copyWithNewValue(source.getAccessPath(),
										ie.getArg(0));
								Abstraction abs = checkAbstraction(source.deriveNewAbstraction(ap, (Stmt) exitStmt));
								if (abs != null) {
									res.add(abs);
									registerActivationCallSite(callSite, callee, abs);
								}
							}
						} else {
							boolean parameterAliases = false;

							// check one of the call params are tainted (not if
							// simple type)
							for (int i = 0; i < paramLocals.length; i++) {
								if (paramLocals[i] == sourceBase) {
									parameterAliases = true;
									if (callSite instanceof Stmt) {
										Value originalCallArg = ie.getArg(isReflectiveCallSite ? 1 : i);

										// If this is a constant parameter, we
										// can safely ignore it
										if (!AccessPath.canContainValue(originalCallArg))
											continue;
										if (!isReflectiveCallSite && !manager.getTypeUtils()
												.checkCast(source.getAccessPath(), originalCallArg.getType()))
											continue;

										// Primitive types and strings cannot
										// have aliases and thus
										// never need to be propagated back
										if (source.getAccessPath().getBaseType() instanceof PrimType)
											continue;
										if (TypeUtils.isStringType(source.getAccessPath().getBaseType())
												&& !source.getAccessPath().getCanHaveImmutableAliases())
											continue;

										// If the variable was overwritten
										// somewehere in the callee, we assume
										// it to overwritten on all paths (yeah,
										// I know ...) Otherwise, we need SSA
										// or lots of bookkeeping to avoid FPs
										// (BytecodeTests.flowSensitivityTest1).
										if (interproceduralCFG().methodWritesValue(callee, paramLocals[i]))
											continue;

										AccessPath ap = manager.getAccessPathFactory().copyWithNewValue(
												source.getAccessPath(), originalCallArg,
												isReflectiveCallSite ? null : source.getAccessPath().getBaseType(),
												false);
										Abstraction abs = checkAbstraction(
												source.deriveNewAbstraction(ap, (Stmt) exitStmt));

										if (abs != null) {
											res.add(abs);
											registerActivationCallSite(callSite, callee, abs);
										}
									}
								}
							}

							// Map the "this" local
							if (!callee.isStatic()) {
								if (thisLocal == sourceBase && manager.getTypeUtils().hasCompatibleTypesForCall(
										source.getAccessPath(), callee.getDeclaringClass())) {
									// check if it is not one of the params
									// (then we have already fixed it)
									if (!parameterAliases) {
										if (callSite instanceof Stmt) {
											Stmt stmt = (Stmt) callSite;
											if (stmt.getInvokeExpr() instanceof InstanceInvokeExpr) {
												InstanceInvokeExpr iIExpr = (InstanceInvokeExpr) stmt.getInvokeExpr();
												Value callerBaseLocal = interproceduralCFG().isReflectiveCallSite(
														iIExpr) ? iIExpr.getArg(0) : iIExpr.getBase();

												AccessPath ap = manager.getAccessPathFactory().copyWithNewValue(
														source.getAccessPath(), callerBaseLocal,
														isReflectiveCallSite ? null
																: source.getAccessPath().getBaseType(),
														false);
												Abstraction abs = checkAbstraction(
														source.deriveNewAbstraction(ap, (Stmt) exitStmt));
												if (abs != null) {
													res.add(abs);
													registerActivationCallSite(callSite, callee, abs);
												}
											}
										}
									}
								}
							}
						}

						for (Abstraction abs : res)
							if (abs != source)
								abs.setCorrespondingCallSite((Stmt) callSite);

						return notifyOutFlowHandlers(exitStmt, d1, source, res, FlowFunctionType.ReturnFlowFunction);
					}
				};
			}

			@Override
			public FlowFunction<Abstraction> getCallToReturnFlowFunction(final Unit call, final Unit returnSite) {
				final Stmt iStmt = (Stmt) call;
				final InvokeExpr invExpr = iStmt.getInvokeExpr();

				final Value[] callArgs = new Value[iStmt.getInvokeExpr().getArgCount()];
				for (int i = 0; i < iStmt.getInvokeExpr().getArgCount(); i++)
					callArgs[i] = iStmt.getInvokeExpr().getArg(i);

				final SootMethod callee = invExpr.getMethod();

				final DefinitionStmt defStmt = iStmt instanceof DefinitionStmt ? (DefinitionStmt) iStmt : null;

				return new SolverCallToReturnFlowFunction() {
					@Override
					public Set<Abstraction> computeTargets(Abstraction d1, Abstraction source) {
						if (source == getZeroValue())
							return null;
						assert source.isAbstractionActive() || manager.getConfig().getFlowSensitiveAliasing();

						// Notify the handler if we have one
						if (taintPropagationHandler != null)
							taintPropagationHandler.notifyFlowIn(call, source, manager,
									FlowFunctionType.CallToReturnFlowFunction);

						// Compute wrapper aliases
						if (taintWrapper != null) {
							Set<Abstraction> wrapperAliases = taintWrapper.getAliasesForMethod(iStmt, d1, source);
							if (wrapperAliases != null && !wrapperAliases.isEmpty()) {
								Set<Abstraction> passOnSet = new HashSet<>(wrapperAliases.size());
								for (Abstraction abs : wrapperAliases) {
									if (defStmt == null || defStmt.getLeftOp() != abs.getAccessPath().getPlainValue())
										passOnSet.add(abs);

									// Do not pass on this taint, but
									// trigger the forward analysis
									for (Unit u : interproceduralCFG().getPredsOf(call))
										manager.getForwardSolver()
												.processEdge(new PathEdge<Unit, Abstraction>(d1, u, abs));
								}
								return notifyOutFlowHandlers(call, d1, source, passOnSet,
										FlowFunctionType.CallToReturnFlowFunction);
							}
						}

						// Additional check: If all callees are library classes, we pass it on as well
						boolean mustPropagate = isExcluded(callee);

						// If we don't know what we're calling, we just keep the original taint alive
						mustPropagate |= interproceduralCFG().getCalleesOfCallAt(call).isEmpty();

						// If the callee does not read the given value, we also need to pass it on since
						// we do not propagate it into the callee.
						if (!mustPropagate
								&& manager.getConfig().getStaticFieldTrackingMode() != StaticFieldTrackingMode.None
								&& source.getAccessPath().isStaticFieldRef()) {
							if (interproceduralCFG().isStaticFieldUsed(callee, source.getAccessPath().getFirstField()))
								return null;
						}

						// We may not pass on a taint if it is overwritten by this call
						if (iStmt instanceof DefinitionStmt
								&& ((DefinitionStmt) iStmt).getLeftOp() == source.getAccessPath().getPlainValue()) {
							return null;
						}

						// If the base local of the invocation is tainted, we do not pass on the taint
						if (!mustPropagate && iStmt.getInvokeExpr() instanceof InstanceInvokeExpr) {
							InstanceInvokeExpr iinv = (InstanceInvokeExpr) iStmt.getInvokeExpr();
							if (iinv.getBase() == source.getAccessPath().getPlainValue()
									&& !interproceduralCFG().getCalleesOfCallAt(call).isEmpty())
								return null;
						}

						// We do not pass taints on parameters over the call-to-return edge
						if (!mustPropagate) {
							for (int i = 0; i < callArgs.length; i++)
								if (callArgs[i] == source.getAccessPath().getPlainValue())
									return null;
						}

						return notifyOutFlowHandlers(call, d1, source, Collections.singleton(source),
								FlowFunctionType.CallToReturnFlowFunction);
					}
				};
			}

		};
	}

=======
    private final static boolean DEBUG_PRINT = false;
    private final static boolean ONLY_CALLS = false;

    private final PropagationRuleManager propagationRules;
    protected final TaintPropagationResults results;

    public BackwardsInfoflowProblem(InfoflowManager manager,
                                    Abstraction zeroValue, IPropagationRuleManagerFactory ruleManagerFactory) {
        super(manager);

        this.zeroValue = zeroValue == null ? createZeroValue() : zeroValue;
        this.results = new TaintPropagationResults(manager);
        this.propagationRules = ruleManagerFactory.createRuleManager(manager, this.zeroValue, results);
    }

    @Override
    protected FlowFunctions<Unit, Abstraction, SootMethod> createFlowFunctionsFactory() {
        return new FlowFunctions<Unit, Abstraction, SootMethod>() {
            @Override
            public FlowFunction<Abstraction> getNormalFlowFunction(Unit srcUnit, Unit destUnit) {
                if (!(srcUnit instanceof Stmt))
                    return KillAll.v();

                final Aliasing aliasing = manager.getAliasing();
                if (aliasing == null)
                    return KillAll.v();

                return new SolverNormalFlowFunction() {
                    @Override
                    public Set<Abstraction> computeTargets(Abstraction d1, Abstraction source) {
                        if (taintPropagationHandler != null)
                            taintPropagationHandler.notifyFlowIn(srcUnit, source, manager,
                                    TaintPropagationHandler.FlowFunctionType.NormalFlowFunction);

                        Set<Abstraction> res = computeTargetsInternal(d1, source.isAbstractionActive() ? source : source.getActiveCopy());
                        if (DEBUG_PRINT && !ONLY_CALLS)
                            System.out.println("Normal" + "\n" + "In: " + source.toString() + "\n" + "Stmt: " + srcUnit.toString() + "\n" + "Out: " + (res == null ? "[]" : res.toString()) + "\n" + "---------------------------------------");

                        return notifyOutFlowHandlers(srcUnit, d1, source, res,
                                TaintPropagationHandler.FlowFunctionType.NormalFlowFunction);
                    }

                    private Set<Abstraction> computeTargetsInternal(Abstraction d1, Abstraction source) {
                        Set<Abstraction> res = null;
                        ByReferenceBoolean killSource = new ByReferenceBoolean();
                        ByReferenceBoolean killAll = new ByReferenceBoolean();
                        // If we have a RuleManager, apply the rules
                        if (propagationRules != null) {
                            res = propagationRules.applyNormalFlowFunction(d1, source, (Stmt) srcUnit,
                                    (Stmt) destUnit, killSource, killAll);
                        }
                        // On killAll, we do not propagate anything and can stop here
                        if (killAll.value)
                            return null;

                        // Instanciate res in case the RuleManager did return null
                        if (res == null)
                            res = new HashSet<>();

                        // Shortcut: propagate implicit taint over the statement.
                        if (source.getAccessPath().isEmpty()) {
                            if (killSource.value)
                                res.remove(source);
                            return res;
                        }

                        if (!(srcUnit instanceof AssignStmt))
                            return res;

                        final AssignStmt assignStmt = (AssignStmt) srcUnit;
                        // left can not be an expr
                        final Value leftVal = assignStmt.getLeftOp();
                        final Value rightOp = assignStmt.getRightOp();
                        final Value[] rightVals = BaseSelector.selectBaseList(rightOp, true);

                        AccessPath ap = source.getAccessPath();
                        Local sourceBase = ap.getPlainValue();
                        boolean keepSource = false;
                        // Statements such as c = a + b with the taint c can produce multiple taints because we can not
                        // decide which one originated from a source at this point.
                        for (Value rightVal : rightVals) {
                            boolean addLeftValue = false;
                            boolean cutFirstFieldLeft = false;
                            boolean createNewVal = false;
                            Type leftType = null;

                            if (rightVal instanceof StaticFieldRef) {
                                StaticFieldRef staticRef = (StaticFieldRef) rightVal;

                                AccessPath mappedAp = aliasing.mayAlias(ap, staticRef);
                                if (manager.getConfig().getStaticFieldTrackingMode() != InfoflowConfiguration.StaticFieldTrackingMode.None
                                        && mappedAp != null) {
                                    addLeftValue = true;
                                    cutFirstFieldLeft = true;
                                    if (!mappedAp.equals(ap)) {
                                        ap = mappedAp;
                                        source = source.deriveNewAbstraction(ap, null);
                                    }
                                }
                            } else if (rightVal instanceof InstanceFieldRef) {
                                InstanceFieldRef instRef = (InstanceFieldRef) rightVal;

                                // Kill the taint if o = null
                                if (instRef.getBase().getType() instanceof NullType)
                                    return null;

                                AccessPath mappedAp = aliasing.mayAlias(ap, instRef);
                                // field ref match
                                if (mappedAp != null) {
                                    addLeftValue = true;
                                    // $stack1 = o.x with t=o.x -> T={$stack1}.
                                    cutFirstFieldLeft =  (mappedAp.getFieldCount() > 0
                                            && mappedAp.getFirstField() == instRef.getField());
                                    // We can't really get more precise typewise
//                                    leftType = leftVal.getType();
                                    if (!mappedAp.equals(ap)) {
                                        ap = mappedAp;
//                                        source = source.deriveNewAbstraction(ap, null);
                                    }
                                }
                                // whole object tainted
                                else if (aliasing.mayAlias(instRef.getBase(), sourceBase)
                                        && ap.getTaintSubFields() && ap.getFieldCount() == 0) {
                                    // $stack1 = o.x with t=o.* -> T={$stack1}.
                                    addLeftValue = true;
                                    createNewVal = true;
//                                    leftType = leftVal.getType();
                                }
                            } else if (rightVal instanceof ArrayRef) {
                                if (!getManager().getConfig().getEnableArrayTracking()
                                        || ap.getArrayTaintType() == AccessPath.ArrayTaintType.Length)
                                    continue;

                                ArrayRef arrayRef = (ArrayRef) rightVal;
                                // do we track indices...
                                if (getManager().getConfig().getImplicitFlowMode().trackArrayAccesses()) {
                                    if (arrayRef.getIndex() == sourceBase) {
                                        addLeftValue = true;
                                        leftType = ((ArrayType) arrayRef.getBase().getType()).getElementType();
                                    }
                                }
                                // ...or only the whole array?
                                else if (aliasing.mayAlias(arrayRef.getBase(), sourceBase)) {
                                    addLeftValue = true;
                                    leftType = ((ArrayType) arrayRef.getBase().getType()).getElementType();
                                }
                            }
                            if (rightVal == sourceBase) {
                                addLeftValue = true;
                                leftType = ap.getBaseType();

                                if (leftVal instanceof ArrayRef) {
                                    ArrayRef arrayRef = (ArrayRef) leftVal;
                                    leftType = TypeUtils.buildArrayOrAddDimension(leftType, arrayRef.getType().getArrayType());
                                } else if (rightOp instanceof InstanceOfExpr) {
                                    createNewVal = true;
                                } else if (rightOp instanceof LengthExpr) {
                                    if (ap.getArrayTaintType() == AccessPath.ArrayTaintType.Contents)
                                        addLeftValue = false;
                                    createNewVal = true;
                                } else if (rightOp instanceof NewArrayExpr) {
                                    createNewVal = true;
                                } else {
                                    if (!manager.getTypeUtils().checkCast(source.getAccessPath(), leftVal.getType()))
                                        return null;
                                }

                                if (rightVal instanceof CastExpr) {
                                    CastExpr ce = (CastExpr) rightOp;
                                    if (!manager.getHierarchy().canStoreType(leftType, ce.getCastType()))
                                        leftType = ce.getCastType();
                                }
                            }

                            if (addLeftValue) {
                                AccessPath newAp;
                                if (createNewVal)
                                    newAp = manager.getAccessPathFactory().createAccessPath(leftVal, true);
                                else
                                    newAp = manager.getAccessPathFactory().copyWithNewValue(ap,
                                            leftVal, leftType, cutFirstFieldLeft);
                                Abstraction newAbs = source.deriveNewAbstraction(newAp, assignStmt);


                                if (newAbs != null) {
                                    if (aliasing.canHaveAliasesRightSide(assignStmt, leftVal, newAbs)) {
                                        for (Unit pred : manager.getICFG().getPredsOf(srcUnit))
                                            aliasing.computeAliases(d1, (Stmt) pred, leftVal, Collections.singleton(newAbs),
                                                interproceduralCFG().getMethodOf(pred), newAbs);
                                    }
                                }
                            }

                            boolean addRightValue = false;
                            boolean cutFirstField = false;
                            Type rightType = null;

                            // S.x
                            if (leftVal instanceof StaticFieldRef) {
                                StaticFieldRef staticRef = (StaticFieldRef) leftVal;

                                AccessPath mappedAp = aliasing.mayAlias(ap, staticRef);
                                // If we do not track statics, just skip this rightVal
                                if (getManager().getConfig().getStaticFieldTrackingMode()
                                        != InfoflowConfiguration.StaticFieldTrackingMode.None
                                        && mappedAp != null) {
                                    addRightValue = true;
                                    cutFirstField = true;
                                    rightType = mappedAp.getFirstFieldType();
                                    if (!mappedAp.equals(ap)) {
                                        ap = mappedAp;
                                        source = source.deriveNewAbstraction(ap, null);
                                    }
                                }
                            }
                            // o.x
                            else if (leftVal instanceof InstanceFieldRef) {
                                InstanceFieldRef instRef = ((InstanceFieldRef) leftVal);

                                // Kill the taint if o = null
                                if (instRef.getBase().getType() instanceof NullType)
                                    return null;

                                AccessPath mappedAp = aliasing.mayAlias(ap, instRef);
                                // field reference match
                                if (mappedAp != null) {
                                    addRightValue = true;
                                    // o.x = $stack1 with t=o.x -> T={$stack1}. Without it would be $stack1.x.
                                    cutFirstField = (mappedAp.getFieldCount() > 0
                                            && mappedAp.getFirstField() == instRef.getField());
                                    // If there was a path expansion (cutFirstField = false), we can not
                                    // precise the type using the left field
                                    rightType = mappedAp.getFirstFieldType();
                                    if (!mappedAp.equals(ap)) {
                                        ap = mappedAp;
                                        source = source.deriveNewAbstraction(ap, null);
                                    }
                                }
                                // whole object tainted
                                else if (aliasing.mayAlias(instRef.getBase(), sourceBase)
                                        && ap.getTaintSubFields() && ap.getFieldCount() == 0) {
                                    // o.x = $stack1 with t=o.* -> T={$stack1}. No cut as source has no fields.
                                    addRightValue = true;
                                    rightType = instRef.getField().getType();
                                    // Because the whole object is tainted, we can not kill our source
                                    // as we do not know in which field the tainted value lies.
                                    keepSource = true;
                                }
                            } else if (leftVal instanceof ArrayRef) {
                                // If we don't track arrays or just the length is tainted we have nothing to do.
                                if (!getManager().getConfig().getEnableArrayTracking()
                                        || ap.getArrayTaintType() == AccessPath.ArrayTaintType.Length)
                                    continue;

                                ArrayRef arrayRef = (ArrayRef) leftVal;
                                // do we track indices...
                                if (getManager().getConfig().getImplicitFlowMode().trackArrayAccesses()) {
                                    if (arrayRef.getIndex() == sourceBase) {
                                        addRightValue = true;
                                        rightType = ((ArrayType) arrayRef.getBase().getType()).getElementType();
                                    }
                                }
                                // ...or only the whole array?
                                else if (aliasing.mayAlias(arrayRef.getBase(), sourceBase)) {
                                    addRightValue = true;
                                    rightType = ((ArrayType) arrayRef.getBase().getType()).getElementType();
                                    // We don't track indices => we don't know if the tainted value was at this index
                                    keepSource = true;
                                }
                            }
                            // default case
                            else if (aliasing.mayAlias(leftVal, sourceBase)) {
                                if (rightOp instanceof InstanceOfExpr) {
                                    // Left side is a boolean but the resulting taint
                                    // needs to be the object type
                                    rightType = rightVal.getType();
                                } else if (rightOp instanceof CastExpr) {
                                    // CastExpr only make the types more imprecise backwards
                                    // but we need to kill impossible casts
                                    CastExpr ce = (CastExpr) rightOp;
                                    if (!manager.getTypeUtils().checkCast(ce.getCastType(), rightVal.getType()))
                                        return null;
                                }
                                // LengthExpr/RHS ArrayRef and NewArrayExpr handled in ArrayPropagationRule.
                                // We allow NewArrayExpr to pass for removing the source but not creating a new
                                // taint below.
                                addRightValue = !(rightOp instanceof LengthExpr || rightOp instanceof ArrayRef);
                            }

                            if (addRightValue) {
                                // keepSource is true if
                                // ... the whole object is tainted
                                // ... the left side is an ArrayRef
                                if (!keepSource)
                                    res.remove(source);

                                boolean isImplicit = source.getDominator() != null;
                                if (isImplicit)
                                    res.add(source.deriveConditionalUpdate(assignStmt));

                                if (rightVal instanceof Constant)
                                    continue;

                                // NewExpr's can not be tainted
                                // so we can stop here
                                if (rightOp instanceof AnyNewExpr)
                                    continue;

                                AccessPath newAp = manager.getAccessPathFactory().copyWithNewValue(ap,
                                            rightVal, rightType, cutFirstField);
                                Abstraction newAbs = source.deriveNewAbstraction(newAp, assignStmt);
                                if (newAbs != null) {
                                    if (rightVal instanceof StaticFieldRef && manager.getConfig().getStaticFieldTrackingMode()
                                            == InfoflowConfiguration.StaticFieldTrackingMode.ContextFlowInsensitive)
                                        manager.getGlobalTaintManager().addToGlobalTaintState(newAbs);
                                    else {
                                        enterConditional(newAbs, assignStmt, destUnit);
                                        res.add(newAbs);

                                        if (isPrimitiveOrStringBase(source)) {
                                            newAbs.setTurnUnit(srcUnit);
                                        } else if (leftVal instanceof FieldRef
                                                && isPrimitiveOrStringType(((FieldRef) leftVal).getField().getType())
                                                && !ap.getCanHaveImmutableAliases()) {
                                            newAbs.setTurnUnit(srcUnit);
                                        } else {
                                            if (aliasing.canHaveAliasesRightSide(assignStmt, rightVal, newAbs)) {
                                                for (Unit pred : manager.getICFG().getPredsOf(assignStmt))
                                                    aliasing.computeAliases(d1, (Stmt) pred, rightVal, res,
                                                        interproceduralCFG().getMethodOf(pred), newAbs);
                                            }
                                        }
                                    }
                                }
                            }
                        }

                        return res;
                    }
                };
            }

            @Override
            public FlowFunction<Abstraction> getCallFlowFunction(final Unit callStmt,
                                                                 final SootMethod dest) {
                if (!dest.isConcrete()) {
                    logger.debug("Call skipped because target has no body: {} -> {}", callStmt, dest);
                    return KillAll.v();
                }

                final Aliasing aliasing = manager.getAliasing();
                if (aliasing == null)
                    return KillAll.v();

                if (!(callStmt instanceof Stmt))
                    return KillAll.v();

                final Stmt stmt = (Stmt) callStmt;
                final InvokeExpr ie = stmt.containsInvokeExpr() ? stmt.getInvokeExpr() : null;

                final Local[] paramLocals = dest.getActiveBody().getParameterLocals().toArray(new Local[0]);
                final Local thisLocal = dest.isStatic() ? null : dest.getActiveBody().getThisLocal();

                final boolean isSource = manager.getSourceSinkManager() != null
                        && manager.getSourceSinkManager().getSourceInfo((Stmt) callStmt, manager) != null;
                final boolean isSink = manager.getSourceSinkManager() != null
                        && manager.getSourceSinkManager().getSinkInfo(stmt, manager, null) != null;

                final boolean isExecutorExecute = interproceduralCFG().isExecutorExecute(ie, dest);
                final boolean isReflectiveCallSite = interproceduralCFG().isReflectiveCallSite(ie);

                return new SolverCallFlowFunction() {
                    @Override
                    public Set<Abstraction> computeTargets(Abstraction d1, Abstraction source) {
                        if (source == getZeroValue())
                            return null;

                        // Notify the handler if we have one
                        if (taintPropagationHandler != null)
                            taintPropagationHandler.notifyFlowIn(stmt, source, manager,
                                    TaintPropagationHandler.FlowFunctionType.CallFlowFunction);

                        Set<Abstraction> res = computeTargetsInternal(d1, source.isAbstractionActive() ? source : source.getActiveCopy());
                        if (res != null) {
                            for (Abstraction abs : res)
                                aliasing.getAliasingStrategy().injectCallingContext(abs, solver, dest, callStmt, source, d1);
                        }
                        if (DEBUG_PRINT)
                            System.out.println("Call" + "\n" + "In: " + source.toString() + "\n" + "Stmt: " + stmt.toString() + "\n" + "Out: " + (res == null ? "[]" : res.toString()) + "\n" + "---------------------------------------");

                        return notifyOutFlowHandlers(stmt, d1, source, res,
                                TaintPropagationHandler.FlowFunctionType.CallFlowFunction);
                    }

                    private Set<Abstraction> computeTargetsInternal(Abstraction d1, Abstraction source) {
                        // Respect user settings
                        if (manager.getConfig().getStopAfterFirstFlow() && !results.isEmpty())
                            return null;
                        if (!manager.getConfig().getInspectSources() && isSource)
                            return null;
                        if (!manager.getConfig().getInspectSinks() && isSink)
                            return null;
                        if (manager.getConfig().getStaticFieldTrackingMode() ==
                                InfoflowConfiguration.StaticFieldTrackingMode.None && dest.isStaticInitializer())
                            return null;

                        // Do not propagate into Soot library classes if that optimization is enabled
                        // CallToReturn handles the propagation over the excluded statement
                        if (isExcluded(dest))
                            return null;

                        // not used static fields do not need to be propagated
                        if (manager.getConfig().getStaticFieldTrackingMode()
                                != InfoflowConfiguration.StaticFieldTrackingMode.None
                                && source.getAccessPath().isStaticFieldRef()) {
                            // static fields first get pushed onto the stack before used,
                            // so we check for a read on the base class
                            if (!(interproceduralCFG().isStaticFieldUsed(dest, source.getAccessPath().getFirstField())
                                    || interproceduralCFG().isStaticFieldRead(dest, source.getAccessPath().getFirstField())))
                                return null;
                        }

                        Set<Abstraction> res = null;
                        ByReferenceBoolean killAll = new ByReferenceBoolean();
                        if (propagationRules != null)
                            res = propagationRules.applyCallFlowFunction(d1, source, stmt, dest, killAll);
                        if (killAll.value)
                            return null;

                        // Instanciate in case RuleManager did not produce an object
                        if (res == null)
                            res = new HashSet<>();

                        // x = o.m(a1, ..., an)
                        // Taints the return if needed
                        if (callStmt instanceof AssignStmt) {
                            AssignStmt assignStmt = (AssignStmt) callStmt;
                            Value left = assignStmt.getLeftOp();

                            boolean isImplicit = source.getDominator() != null;

                            // we only taint the return statement(s) if x is tainted
                            if (aliasing.mayAlias(left, source.getAccessPath().getPlainValue()) && !isImplicit) {
                                for (Unit unit : dest.getActiveBody().getUnits()) {
                                    if (unit instanceof ReturnStmt) {
                                        ReturnStmt returnStmt = (ReturnStmt) unit;
                                        Value retVal = returnStmt.getOp();
                                        if (retVal instanceof Local) {
                                            // if types are incompatible, stop here
                                            if (!manager.getTypeUtils().checkCast(source.getAccessPath().getBaseType(), retVal.getType()))
                                                continue;

                                            AccessPath ap = manager.getAccessPathFactory().copyWithNewValue(
                                                    source.getAccessPath(), retVal, returnStmt.getOp().getType(), false);
                                            Abstraction abs = source.deriveNewAbstraction(ap, stmt);
                                            if (abs != null) {
                                                if (isPrimitiveOrStringBase(source))
                                                    abs.setTurnUnit(stmt);

                                                if (abs.getDominator() == null && manager.getConfig().getImplicitFlowMode().trackControlFlowDependencies()) {
                                                    List<Unit> condUnits = manager.getICFG().getConditionalBranchIntraprocedural(returnStmt);
                                                    if (condUnits.size() >= 1) {
                                                        abs.setDominator(condUnits.get(0));
                                                        for (int i = 1; i < condUnits.size(); i++)
                                                            res.add(abs.deriveNewAbstractionWithDominator(condUnits.get(i)));
                                                    }
                                                }

                                                res.add(abs);
                                            }
                                        }
                                    }
                                }
                            }
                        }

                        // static fields access path stay the same
                        if (manager.getConfig().getStaticFieldTrackingMode() !=
                                InfoflowConfiguration.StaticFieldTrackingMode.None
                                && source.getAccessPath().isStaticFieldRef()) {
                            Abstraction abs = source.deriveNewAbstraction(source.getAccessPath(), stmt);
                            if (abs != null)
                                res.add(abs);
                        }

                        // o.m(a1, ..., an)
                        // map o.f to this.f
                        if (!isExecutorExecute && !source.getAccessPath().isStaticFieldRef() && !dest.isStatic()) {
                            InstanceInvokeExpr instanceInvokeExpr = (InstanceInvokeExpr) stmt.getInvokeExpr();
                            Value callBase = isReflectiveCallSite ?
                                    instanceInvokeExpr.getArg(0) : instanceInvokeExpr.getBase();

                            Value sourceBase = source.getAccessPath().getPlainValue();
                            if (aliasing.mayAlias(callBase, sourceBase) && manager.getTypeUtils()
                                    .hasCompatibleTypesForCall(source.getAccessPath(), dest.getDeclaringClass())) {
                                // second condition prevents mapping o if it is also a parameter
                                if (isReflectiveCallSite
                                        || instanceInvokeExpr.getArgs().stream().noneMatch(arg -> arg == sourceBase)) {
                                    AccessPath ap = manager.getAccessPathFactory()
                                            .copyWithNewValue(source.getAccessPath(), thisLocal);
                                    Abstraction abs = source.deriveNewAbstraction(ap, (Stmt) callStmt);
                                    if (abs != null)
                                        res.add(abs);
                                }
                            }
                        }

                        // map arguments to parameter
                        if (isExecutorExecute) {
                            if (ie != null && aliasing.mayAlias(ie.getArg(0), source.getAccessPath().getPlainValue())) {
                                AccessPath ap = manager.getAccessPathFactory().copyWithNewValue(source.getAccessPath(),
                                        thisLocal);
                                Abstraction abs = source.deriveNewAbstraction(ap, stmt);
                                if (abs != null)
                                    res.add(abs);
                            }
                        } else if (ie != null && dest.getParameterCount() > 0) {
                            for (int i = isReflectiveCallSite ? 1 : 0; i < ie.getArgCount(); i++) {
                                if (!aliasing.mayAlias(ie.getArg(i), source.getAccessPath().getPlainValue()))
                                    continue;
                                if (isPrimitiveOrStringBase(source))
                                    continue;
                                if (!source.getAccessPath().getTaintSubFields())
                                    continue;

                                // If the variable was overwritten
                                // somewehere in the callee, we assume
                                // it to overwritten on all paths (yeah,
                                // I know ...) Otherwise, we need SSA
                                // or lots of bookkeeping to avoid FPs
                                // (BytecodeTests.flowSensitivityTest1).
                                if (interproceduralCFG().methodWritesValue(dest, paramLocals[i]))
                                    continue;

                                // taint all parameters if reflective call site
                                if (isReflectiveCallSite) {
                                    for (Value param : paramLocals) {
                                        AccessPath ap = manager.getAccessPathFactory().copyWithNewValue(
                                                source.getAccessPath(), param, null, false);
                                        Abstraction abs = source.deriveNewAbstraction(ap, stmt);
                                        if (abs != null)
                                            res.add(abs);
                                    }
                                    // taint just the tainted parameter
                                } else {
                                    AccessPath ap = manager.getAccessPathFactory().copyWithNewValue(
                                            source.getAccessPath(), paramLocals[i]);
                                    Abstraction abs = source.deriveNewAbstraction(ap, stmt);
                                    if (abs != null) {
                                        res.add(abs);
                                    }
                                }
                            }
                        }

                        return res;
                    }
                };
            }

            @Override
            public FlowFunction<Abstraction> getReturnFlowFunction(Unit callSite, SootMethod callee, Unit
                    exitSite, Unit returnSite) {
                if (callSite != null && !(callSite instanceof Stmt))
                    return KillAll.v();

                final Aliasing aliasing = manager.getAliasing();
                if (aliasing == null)
                    return KillAll.v();

                final Value[] paramLocals = new Value[callee.getParameterCount()];
                for (int i = 0; i < callee.getParameterCount(); i++)
                    paramLocals[i] = callee.getActiveBody().getParameterLocal(i);

                final Stmt stmt = (Stmt) callSite;
                final InvokeExpr ie = (stmt != null && stmt.containsInvokeExpr()) ? stmt.getInvokeExpr() : null;
                final boolean isReflectiveCallSite = interproceduralCFG().isReflectiveCallSite(ie);
                final Stmt callStmt = (Stmt) callSite;
                final Stmt exitStmt = (Stmt) exitSite;
//                final ReturnStmt returnStmt = (exitSite instanceof ReturnStmt) ? (ReturnStmt) exitSite : null;

                final Local thisLocal = callee.isStatic() ? null : callee.getActiveBody().getThisLocal();
                final boolean isExecutorExecute = interproceduralCFG().isExecutorExecute(ie, callee);

                return new SolverReturnFlowFunction() {
                    @Override
                    public Set<Abstraction> computeTargets(Abstraction source, Abstraction calleeD1, Collection<Abstraction> callerD1s) {
                        if (source == getZeroValue())
                            return null;
                        if (callSite == null)
                            return null;

                        if (taintPropagationHandler != null)
                            taintPropagationHandler.notifyFlowIn(stmt, source, manager,
                                    TaintPropagationHandler.FlowFunctionType.ReturnFlowFunction);

                        Set<Abstraction> res = computeTargetsInternal(source.isAbstractionActive() ? source : source.getActiveCopy(), calleeD1, callerD1s);
                        if (DEBUG_PRINT)
                            System.out.println("Return" + "\n" + "In: " + source.toString() + "\n" + "Stmt: " + stmt.toString() + "\n" + "Out: " + (res == null ? "[]" : res.toString()) + "\n" + "---------------------------------------");
                        return notifyOutFlowHandlers(exitSite, calleeD1, source, res,
                                TaintPropagationHandler.FlowFunctionType.ReturnFlowFunction);
                    }

                    private Set<Abstraction> computeTargetsInternal(Abstraction source, Abstraction calleeD1, Collection<Abstraction> callerD1s) {
                        if (manager.getConfig().getStopAfterFirstFlow() && !results.isEmpty())
                            return null;

                        Set<Abstraction> res = null;
                        ByReferenceBoolean killAll = new ByReferenceBoolean();
                        if (propagationRules != null)
                            res = propagationRules.applyReturnFlowFunction(callerD1s, calleeD1, source,
                                    (Stmt) exitSite, (Stmt) returnSite, (Stmt) callSite, killAll);
                        if (killAll.value)
                            return null;

                        // Already handled in the rule
                        if (source.getAccessPath().isEmpty())
                            return res;

                        if (res == null)
                            res = new HashSet<>();

                        // Static fields get propagated unchanged
                        if (manager.getConfig().getStaticFieldTrackingMode()
                                != InfoflowConfiguration.StaticFieldTrackingMode.None
                                && source.getAccessPath().isStaticFieldRef()) {
                            res.add(source);
                        }

                        // o.m(a1, ..., an)
                        // map o.f to this.f
                        if (!isExecutorExecute && !callee.isStatic()) {
                            Value sourceBase = source.getAccessPath().getPlainValue();
                            if (aliasing.mayAlias(thisLocal, sourceBase) && manager.getTypeUtils()
                                    .hasCompatibleTypesForCall(source.getAccessPath(), callee.getDeclaringClass())) {
                                InstanceInvokeExpr instanceInvokeExpr = (InstanceInvokeExpr) stmt.getInvokeExpr();
                                Value callBase = isReflectiveCallSite ?
                                        instanceInvokeExpr.getArg(0) : instanceInvokeExpr.getBase();

                                // Either the callBase is from a reflective call site
                                // or the source base doesn't match with any parameters
                                if (isReflectiveCallSite ||
                                        instanceInvokeExpr.getArgs().stream().noneMatch(arg -> aliasing.mayAlias(arg, sourceBase))) {
                                    AccessPath ap = manager.getAccessPathFactory()
                                            .copyWithNewValue(source.getAccessPath(), callBase, isReflectiveCallSite ? null
                                                    : source.getAccessPath().getBaseType(), false);
                                    Abstraction abs = source.deriveNewAbstraction(ap, (Stmt) exitStmt);
                                    if (abs != null) {
                                        enterConditional(abs, callSite, returnSite);
                                        res.add(abs);
                                    }
                                }
                            }
                        }

                        // map arguments to parameter
                        if (isExecutorExecute && ie != null) {
                            if (aliasing.mayAlias(thisLocal, source.getAccessPath().getPlainValue())) {
                                AccessPath ap = manager.getAccessPathFactory().copyWithNewValue(source.getAccessPath(),
                                        ie.getArg(0));
                                Abstraction abs = source.deriveNewAbstraction(ap, exitStmt);
                                if (abs != null) {
                                    enterConditional(abs, callSite, returnSite);
                                    res.add(abs);
                                }
                            }
                        } else if (ie != null) {
                            for (int paramIndex = 0; paramIndex < callee.getParameterCount(); paramIndex++) {
                                if (!aliasing.mayAlias(source.getAccessPath().getPlainValue(), paramLocals[paramIndex]))
                                    continue;

                                Value originalCallArg = ie.getArg(isReflectiveCallSite ? 1 : paramIndex);
                                if (!AccessPath.canContainValue(originalCallArg))
                                    continue;
                                if (!isReflectiveCallSite && !manager.getTypeUtils()
                                        .checkCast(source.getAccessPath(), originalCallArg.getType()))
                                    continue;

                                AccessPath ap = manager.getAccessPathFactory().copyWithNewValue(
                                        source.getAccessPath(), originalCallArg,
                                        isReflectiveCallSite ? null : source.getAccessPath().getBaseType(),
                                        false);
                                Abstraction abs = source.deriveNewAbstraction(ap, exitStmt);
                                if (abs != null) {
                                    enterConditional(abs, callSite, returnSite);
                                    res.add(abs);

                                    if (!isReflectiveCallSite && aliasing.canHaveAliasesRightSide(callStmt, originalCallArg, abs)) {
                                        // see HeapTests#testAliases
                                        // If two arguments are the same, we maybe missed one parameter
                                        // so we fully revisit the callSite using aliasing
                                        SootMethod caller = manager.getICFG().getMethodOf(callStmt);
                                        boolean foundDuplicate = false;
                                        // Look if we have a duplicate argument to originalCallArg
                                        for (int argIndex = 0; argIndex < ie.getArgCount(); argIndex++) {
                                            if (paramIndex != argIndex && originalCallArg == ie.getArg(argIndex)) {
                                                foundDuplicate = true;
                                                break;
                                            }
                                        }
                                        // trigger aliasing on all args that are equal
                                        // to originalCallArg including itself
                                        if (foundDuplicate) {
                                            for (Value arg : ie.getArgs()) {
                                                if (arg == originalCallArg) {
                                                    for (Abstraction d1 : callerD1s) {
                                                        aliasing.computeAliases(d1, callStmt, arg, res,
                                                                caller, abs);
                                                    }
                                                }
                                            }
                                        }

                                        // A foo(A a) {
                                        //     return a;
                                        // }
                                        // A b = foo(a);
                                        // An alias is created using the returned value. If no assignment
                                        // happen inside the method, also no alias analysis is triggered.
                                        // Thus, here we trigger a manual alias analysis for all return
                                        // values which equal a param if the param is on the heap.
                                        for (Unit u : callee.getActiveBody().getUnits()) {
                                            if (!(u instanceof ReturnStmt))
                                                continue;
                                            Value retOp = ((ReturnStmt) u).getOp();

                                            if (paramLocals[paramIndex] == retOp) {
                                                for (Unit pred : manager.getICFG().getPredsOf(callStmt)) {
                                                    for (Abstraction d1 : callerD1s) {
                                                        aliasing.computeAliases(d1, stmt, originalCallArg, Collections.singleton(abs),
                                                                manager.getICFG().getMethodOf(pred), abs);
                                                    }
                                                }
                                            }
                                        }
                                    }
                                }
                            }
                        }

                        setCallSite(source, res, (Stmt) callSite);

                        return res;
                    }
                };
            }

            @Override
            public FlowFunction<Abstraction> getCallToReturnFlowFunction(Unit callSite, Unit returnSite) {
                if (!(callSite instanceof Stmt)) {
                    return KillAll.v();
                }

                final Aliasing aliasing = manager.getAliasing();
                if (aliasing == null)
                    return KillAll.v();

                final Stmt callStmt = (Stmt) callSite;
                final InvokeExpr invExpr = callStmt.getInvokeExpr();

                final Value[] callArgs = new Value[invExpr.getArgCount()];
                for (int i = 0; i < invExpr.getArgCount(); i++) {
                    callArgs[i] = invExpr.getArg(i);
                }

                final SootMethod callee = invExpr.getMethod();

                final boolean isSink = manager.getSourceSinkManager() != null
                        && manager.getSourceSinkManager().getSinkInfo(callStmt, manager, null) != null;
//                final boolean isSource = manager.getSourceSinkManager() != null
//                        && manager.getSourceSinkManager().getSourceInfo(callStmt, manager) != null;

                return new SolverCallToReturnFlowFunction() {
                    @Override
                    public Set<Abstraction> computeTargets(Abstraction d1, Abstraction source) {
                        // Notify the handler if we have one
                        if (taintPropagationHandler != null)
                            taintPropagationHandler.notifyFlowIn(callSite, source, manager,
                                    TaintPropagationHandler.FlowFunctionType.CallToReturnFlowFunction);

                        Set<Abstraction> res = computeTargetsInternal(d1, source.isAbstractionActive() ? source : source.getActiveCopy());
                        if (DEBUG_PRINT)
                            System.out.println("CallToReturn" + "\n" + "In: " + source.toString() + "\n" + "Stmt: " + callStmt.toString() + "\n" + "Out: " + (res == null ? "[]" : res.toString()) + "\n" + "---------------------------------------");

                        return notifyOutFlowHandlers(callSite, d1, source, res,
                                TaintPropagationHandler.FlowFunctionType.CallToReturnFlowFunction);
                    }

                    private Set<Abstraction> computeTargetsInternal(Abstraction d1, Abstraction source) {
                        if (manager.getConfig().getStopAfterFirstFlow() && !results.isEmpty())
                            return null;

                        Set<Abstraction> res = null;
                        ByReferenceBoolean killSource = new ByReferenceBoolean();
                        ByReferenceBoolean killAll = new ByReferenceBoolean();
                        // if we have a RuleManager, apply the rules
                        if (propagationRules != null) {
                            res = propagationRules.applyCallToReturnFlowFunction(d1, source, callStmt,
                                    killSource, killAll, true);
                        }
                        // On killAll, we do not propagate and can stop here
                        if (killAll.value)
                            return null;

                        // Instanciate res if RuleManager did return null
                        if (res == null)
                            res = new HashSet<>();


                        // If left side is tainted, the return value overwrites the taint
                        // CallFlow takes care of tainting the return value
                        if (callStmt instanceof AssignStmt
                                && aliasing.mayAlias(((AssignStmt) callStmt).getLeftOp(), source.getAccessPath().getPlainValue())) {
                            return res;
                        }


                        // If we do not know the callees, we can not reason
                        // To not break anything, propagate over
                        if (interproceduralCFG().getCalleesOfCallAt(callSite).isEmpty()) {
                            if (source != zeroValue)
                                res.add(source);
                            return res;
                        }

                        // Assumption: Sinks only leak taints but never
                        // overwrite them. This is needed e.g. if an heap object
                        // is an argument and leaked twice in the same path.
                        // See also Android Source Sink Tests
                        if (isSink && !manager.getConfig().getInspectSinks()) {
                            if (source != zeroValue)
                                res.add(source);
                        }

                        // If method is excluded, add the taint to not
                        // break anything
                        if (isExcluded(callee)) {
                            if (source != zeroValue)
                                res.add(source);
                        }

                        // Static values can be propagated over methods if
                        // the value isn't written inside the method.
                        // Otherwise CallFlowFunction already does the job.
                        if (manager.getConfig().getStaticFieldTrackingMode() != InfoflowConfiguration.StaticFieldTrackingMode.None
                                && source.getAccessPath().isStaticFieldRef()
                                && interproceduralCFG().isStaticFieldUsed(callee, source.getAccessPath().getFirstField()))
                            return res;

                        if (callee.isNative() && ncHandler != null) {
                            for (Value arg : callArgs) {
                                if (aliasing.mayAlias(arg, source.getAccessPath().getPlainValue())) {
                                    Set<Abstraction> nativeAbs = ncHandler.getTaintedValues(callStmt, source, callArgs);
                                    if (nativeAbs != null) {
                                        res.addAll(nativeAbs);

                                        // Compute the aliases
                                        for (Abstraction abs : nativeAbs) {
                                            enterConditional(abs, callStmt, returnSite);
                                            if (abs.getAccessPath().isStaticFieldRef() || aliasing.canHaveAliasesRightSide(
                                                    callStmt, abs.getAccessPath().getPlainValue(), abs)) {
                                                for (Unit pred : manager.getICFG().getPredsOf(callStmt))
                                                    aliasing.computeAliases(d1, (Stmt) pred,
                                                        abs.getAccessPath().getPlainValue(), res,
                                                        interproceduralCFG().getMethodOf(pred), abs);
                                            }
                                        }
                                    }
                                    break;
                                }
                            }
                        }
                        // Do not pass base if tainted
                        // CallFlow passes this into the callee
                        // unless the callee is native and can not be visited
                        // The third condition represents a tainted reference without any fields tainted
                        // of which the callee only can overwrite the reference to the object but not its contents
                        if (invExpr instanceof InstanceInvokeExpr
                                && aliasing.mayAlias(((InstanceInvokeExpr) invExpr).getBase(), source.getAccessPath().getPlainValue())
                                && (source.getAccessPath().getTaintSubFields() || source.getAccessPath().getFieldCount() > 0)
                                && !callee.isNative())
                            return res;

                        // Do not pass over reference parameters
                        // CallFlow passes this into the callee
                        if (Arrays.stream(callArgs).anyMatch(arg -> !isPrimitiveOrStringBase(source)
                                && aliasing.mayAlias(arg, source.getAccessPath().getPlainValue())))
                            return res;

                        if (!killSource.value && source != zeroValue)
                            res.add(source);

                        setCallSite(source, res, callStmt);

                        if (manager.getConfig().getImplicitFlowMode().trackControlFlowDependencies()
                                && source.getDominator() == null && res.contains(source)) {
                            IInfoflowCFG.UnitContainer dom = manager.getICFG().getDominatorOf(callSite);
                            if (dom.getUnit() != null && dom.getUnit() != returnSite) {
                                res.remove(source);
                                res.add(source.deriveNewAbstractionWithDominator(dom.getUnit()));
                            }
                        }

                        return res;
                    }
                };
            }

            private void setCallSite(Abstraction source, Set<Abstraction> set, Stmt callStmt) {
                for (Abstraction abs : set) {
                    if (!abs.equals(source))
                        abs.setCorrespondingCallSite(callStmt);
                }
            }

            /**
             * Sets the dominator if the taint enters a conditional
             *
             * @param abs target abstraction
             * @param stmt Current statement
             * @param destStmt Destination statement
             */
            private void enterConditional(Abstraction abs, Unit stmt, Unit destStmt) {
                if (!manager.getConfig().getImplicitFlowMode().trackControlFlowDependencies() || abs.getDominator() != null)
                    return;
                IInfoflowCFG.UnitContainer dom = manager.getICFG().getDominatorOf(stmt);
                if (dom.getUnit() != null && dom.getUnit() != destStmt) {
                    abs.setDominator(dom.getUnit());
                }
            }

            private boolean isPrimitiveOrStringBase(Abstraction abs) {
                Type t = abs.getAccessPath().getBaseType();
                return t instanceof PrimType || (TypeUtils.isStringType(t) && !abs.getAccessPath().getCanHaveImmutableAliases());
            }
            private boolean isPrimitiveOrStringType(Type t) {
                return t instanceof PrimType || TypeUtils.isStringType(t);
            }
        };
    }

    public TaintPropagationResults getResults() {
        return this.results;
    }
>>>>>>> 072e07b5
}<|MERGE_RESOLUTION|>--- conflicted
+++ resolved
@@ -1,10 +1,38 @@
 package soot.jimple.infoflow.problems;
+
+import java.util.Arrays;
+import java.util.Collection;
+import java.util.Collections;
+import java.util.HashSet;
+import java.util.List;
+import java.util.Set;
 
 import heros.FlowFunction;
 import heros.FlowFunctions;
 import heros.flowfunc.KillAll;
-import soot.*;
-import soot.jimple.*;
+import soot.ArrayType;
+import soot.Local;
+import soot.NullType;
+import soot.PrimType;
+import soot.SootMethod;
+import soot.Type;
+import soot.Unit;
+import soot.Value;
+import soot.jimple.AnyNewExpr;
+import soot.jimple.ArrayRef;
+import soot.jimple.AssignStmt;
+import soot.jimple.CastExpr;
+import soot.jimple.Constant;
+import soot.jimple.FieldRef;
+import soot.jimple.InstanceFieldRef;
+import soot.jimple.InstanceInvokeExpr;
+import soot.jimple.InstanceOfExpr;
+import soot.jimple.InvokeExpr;
+import soot.jimple.LengthExpr;
+import soot.jimple.NewArrayExpr;
+import soot.jimple.ReturnStmt;
+import soot.jimple.StaticFieldRef;
+import soot.jimple.Stmt;
 import soot.jimple.infoflow.InfoflowConfiguration;
 import soot.jimple.infoflow.InfoflowManager;
 import soot.jimple.infoflow.aliasing.Aliasing;
@@ -12,7 +40,6 @@
 import soot.jimple.infoflow.data.AccessPath;
 import soot.jimple.infoflow.handlers.TaintPropagationHandler;
 import soot.jimple.infoflow.problems.rules.IPropagationRuleManagerFactory;
-import soot.jimple.infoflow.problems.rules.PropagationRuleManager;
 import soot.jimple.infoflow.solver.cfg.IInfoflowCFG;
 import soot.jimple.infoflow.solver.functions.SolverCallFlowFunction;
 import soot.jimple.infoflow.solver.functions.SolverCallToReturnFlowFunction;
@@ -22,580 +49,581 @@
 import soot.jimple.infoflow.util.ByReferenceBoolean;
 import soot.jimple.infoflow.util.TypeUtils;
 
-import java.util.*;
-
 /**
- * Class which contains the flow functions for the backwards analysis.
- * Not to be confused with the AliasProblem, which is used for finding aliases.
+ * Class which contains the flow functions for the backwards analysis. Not to be
+ * confused with the AliasProblem, which is used for finding aliases.
  *
  * @author Tim Lange
  */
 public class BackwardsInfoflowProblem extends AbstractInfoflowProblem {
-<<<<<<< HEAD
-
-	public void setTaintWrapper(ITaintPropagationWrapper wrapper) {
-		taintWrapper = wrapper;
+
+	public BackwardsInfoflowProblem(InfoflowManager manager, Abstraction zeroValue,
+			IPropagationRuleManagerFactory ruleManagerFactory) {
+		super(manager, zeroValue, ruleManagerFactory);
 	}
 
-	public BackwardsInfoflowProblem(InfoflowManager manager) {
-		super(manager);
-	}
-
 	@Override
-	public FlowFunctions<Unit, Abstraction, SootMethod> createFlowFunctionsFactory() {
+	protected FlowFunctions<Unit, Abstraction, SootMethod> createFlowFunctionsFactory() {
 		return new FlowFunctions<Unit, Abstraction, SootMethod>() {
-
-			private Abstraction checkAbstraction(Abstraction abs) {
-				if (abs == null)
-					return null;
-
-				// Primitive types and strings cannot have aliases and thus
-				// never need to be propagated back
-				if (!abs.getAccessPath().isStaticFieldRef()) {
-					if (abs.getAccessPath().getBaseType() instanceof PrimType)
-						return null;
-				} else {
-					if (abs.getAccessPath().getFirstFieldType() instanceof PrimType)
-						return null;
-				}
-				return abs;
-			}
-
-			/**
-			 * Computes the aliases for the given statement
-			 * 
-			 * @param def       The definition statement from which to extract the alias
-			 *                  information
-			 * @param leftValue The left side of def. Passed in to allow for caching, no
-			 *                  need to recompute this for every abstraction being
-			 *                  processed.
-			 * @param d1        The abstraction at the method's start node
-			 * @param source    The source abstraction of the alias search from before the
-			 *                  current statement
-			 * @return The set of abstractions after the current statement
-			 */
-			private Set<Abstraction> computeAliases(final DefinitionStmt defStmt, Value leftValue, Abstraction d1,
-					Abstraction source) {
-				assert !source.getAccessPath().isEmpty();
-
-				// A backward analysis looks for aliases of existing taints and
-				// thus cannot create new taints out of thin air
-				if (source == getZeroValue())
-					return null;
-
-				final Set<Abstraction> res = new MutableTwoElementSet<Abstraction>();
-
-				// Check whether the left side of the assignment matches our
-				// current taint abstraction
-				final boolean leftSideMatches = Aliasing.baseMatches(leftValue, source);
-				if (!leftSideMatches)
-					res.add(source);
-				else {
-					// The left side is overwritten completely
-
-					// If we have an assignment to the base local of the current
-					// taint, all taint propagations must be below that point,
-					// so this is the right point to turn around.
-					for (Unit u : interproceduralCFG().getPredsOf(defStmt))
-						manager.getForwardSolver().processEdge(new PathEdge<Unit, Abstraction>(d1, u, source));
-				}
-
-				// We only handle assignments and identity statements
-				if (defStmt instanceof IdentityStmt) {
-					res.add(source);
-					return res;
-				}
-				if (!(defStmt instanceof AssignStmt))
-					return res;
-
-				// Get the right side of the assignment
-				final Value rightValue = BaseSelector.selectBase(defStmt.getRightOp(), false);
-
-				// Is the left side overwritten completely?
-				if (leftSideMatches) {
-					// Termination shortcut: If the right side is a value we do
-					// not track, we can stop here.
-					if (!(rightValue instanceof Local || rightValue instanceof FieldRef
-							|| rightValue instanceof ArrayRef)) {
-						res.add(source);
+			@Override
+			public FlowFunction<Abstraction> getNormalFlowFunction(Unit srcUnit, Unit destUnit) {
+				if (!(srcUnit instanceof Stmt))
+					return KillAll.v();
+
+				final Aliasing aliasing = manager.getAliasing();
+				if (aliasing == null)
+					return KillAll.v();
+
+				return new SolverNormalFlowFunction() {
+					@Override
+					public Set<Abstraction> computeTargets(Abstraction d1, Abstraction source) {
+						if (taintPropagationHandler != null)
+							taintPropagationHandler.notifyFlowIn(srcUnit, source, manager,
+									TaintPropagationHandler.FlowFunctionType.NormalFlowFunction);
+
+						Set<Abstraction> res = computeTargetsInternal(d1,
+								source.isAbstractionActive() ? source : source.getActiveCopy());
+						return notifyOutFlowHandlers(srcUnit, d1, source, res,
+								TaintPropagationHandler.FlowFunctionType.NormalFlowFunction);
+					}
+
+					private Set<Abstraction> computeTargetsInternal(Abstraction d1, Abstraction source) {
+						Set<Abstraction> res = null;
+						ByReferenceBoolean killSource = new ByReferenceBoolean();
+						ByReferenceBoolean killAll = new ByReferenceBoolean();
+						// If we have a RuleManager, apply the rules
+						if (propagationRules != null) {
+							res = propagationRules.applyNormalFlowFunction(d1, source, (Stmt) srcUnit, (Stmt) destUnit,
+									killSource, killAll);
+						}
+						// On killAll, we do not propagate anything and can stop here
+						if (killAll.value)
+							return null;
+
+						// Instanciate res in case the RuleManager did return null
+						if (res == null)
+							res = new HashSet<>();
+
+						// Shortcut: propagate implicit taint over the statement.
+						if (source.getAccessPath().isEmpty()) {
+							if (killSource.value)
+								res.remove(source);
+							return res;
+						}
+
+						if (!(srcUnit instanceof AssignStmt))
+							return res;
+
+						final AssignStmt assignStmt = (AssignStmt) srcUnit;
+						// left can not be an expr
+						final Value leftVal = assignStmt.getLeftOp();
+						final Value rightOp = assignStmt.getRightOp();
+						final Value[] rightVals = BaseSelector.selectBaseList(rightOp, true);
+
+						AccessPath ap = source.getAccessPath();
+						Local sourceBase = ap.getPlainValue();
+						boolean keepSource = false;
+						// Statements such as c = a + b with the taint c can produce multiple taints
+						// because we can not
+						// decide which one originated from a source at this point.
+						for (Value rightVal : rightVals) {
+							boolean addLeftValue = false;
+							boolean cutFirstFieldLeft = false;
+							boolean createNewVal = false;
+							Type leftType = null;
+
+							if (rightVal instanceof StaticFieldRef) {
+								StaticFieldRef staticRef = (StaticFieldRef) rightVal;
+
+								AccessPath mappedAp = aliasing.mayAlias(ap, staticRef);
+								if (manager.getConfig()
+										.getStaticFieldTrackingMode() != InfoflowConfiguration.StaticFieldTrackingMode.None
+										&& mappedAp != null) {
+									addLeftValue = true;
+									cutFirstFieldLeft = true;
+									if (!mappedAp.equals(ap)) {
+										ap = mappedAp;
+										source = source.deriveNewAbstraction(ap, null);
+									}
+								}
+							} else if (rightVal instanceof InstanceFieldRef) {
+								InstanceFieldRef instRef = (InstanceFieldRef) rightVal;
+
+								// Kill the taint if o = null
+								if (instRef.getBase().getType() instanceof NullType)
+									return null;
+
+								AccessPath mappedAp = aliasing.mayAlias(ap, instRef);
+								// field ref match
+								if (mappedAp != null) {
+									addLeftValue = true;
+									// $stack1 = o.x with t=o.x -> T={$stack1}.
+									cutFirstFieldLeft = (mappedAp.getFragmentCount() > 0
+											&& mappedAp.getFirstField() == instRef.getField());
+									// We can't really get more precise typewise
+//                                    leftType = leftVal.getType();
+									if (!mappedAp.equals(ap)) {
+										ap = mappedAp;
+//                                        source = source.deriveNewAbstraction(ap, null);
+									}
+								}
+								// whole object tainted
+								else if (aliasing.mayAlias(instRef.getBase(), sourceBase) && ap.getTaintSubFields()
+										&& ap.getFragmentCount() == 0) {
+									// $stack1 = o.x with t=o.* -> T={$stack1}.
+									addLeftValue = true;
+									createNewVal = true;
+//                                    leftType = leftVal.getType();
+								}
+							} else if (rightVal instanceof ArrayRef) {
+								if (!getManager().getConfig().getEnableArrayTracking()
+										|| ap.getArrayTaintType() == AccessPath.ArrayTaintType.Length)
+									continue;
+
+								ArrayRef arrayRef = (ArrayRef) rightVal;
+								// do we track indices...
+								if (getManager().getConfig().getImplicitFlowMode().trackArrayAccesses()) {
+									if (arrayRef.getIndex() == sourceBase) {
+										addLeftValue = true;
+										leftType = ((ArrayType) arrayRef.getBase().getType()).getElementType();
+									}
+								}
+								// ...or only the whole array?
+								else if (aliasing.mayAlias(arrayRef.getBase(), sourceBase)) {
+									addLeftValue = true;
+									leftType = ((ArrayType) arrayRef.getBase().getType()).getElementType();
+								}
+							}
+							if (rightVal == sourceBase) {
+								addLeftValue = true;
+								leftType = ap.getBaseType();
+
+								if (leftVal instanceof ArrayRef) {
+									ArrayRef arrayRef = (ArrayRef) leftVal;
+									leftType = TypeUtils.buildArrayOrAddDimension(leftType,
+											arrayRef.getType().getArrayType());
+								} else if (rightOp instanceof InstanceOfExpr) {
+									createNewVal = true;
+								} else if (rightOp instanceof LengthExpr) {
+									if (ap.getArrayTaintType() == AccessPath.ArrayTaintType.Contents)
+										addLeftValue = false;
+									createNewVal = true;
+								} else if (rightOp instanceof NewArrayExpr) {
+									createNewVal = true;
+								} else {
+									if (!manager.getTypeUtils().checkCast(source.getAccessPath(), leftVal.getType()))
+										return null;
+								}
+
+								if (rightVal instanceof CastExpr) {
+									CastExpr ce = (CastExpr) rightOp;
+									if (!manager.getHierarchy().canStoreType(leftType, ce.getCastType()))
+										leftType = ce.getCastType();
+								}
+							}
+
+							if (addLeftValue) {
+								AccessPath newAp;
+								if (createNewVal)
+									newAp = manager.getAccessPathFactory().createAccessPath(leftVal, true);
+								else
+									newAp = manager.getAccessPathFactory().copyWithNewValue(ap, leftVal, leftType,
+											cutFirstFieldLeft);
+								Abstraction newAbs = source.deriveNewAbstraction(newAp, assignStmt);
+
+								if (newAbs != null) {
+									if (aliasing.canHaveAliasesRightSide(assignStmt, leftVal, newAbs)) {
+										for (Unit pred : manager.getICFG().getPredsOf(srcUnit))
+											aliasing.computeAliases(d1, (Stmt) pred, leftVal,
+													Collections.singleton(newAbs),
+													interproceduralCFG().getMethodOf(pred), newAbs);
+									}
+								}
+							}
+
+							boolean addRightValue = false;
+							boolean cutFirstField = false;
+							Type rightType = null;
+
+							// S.x
+							if (leftVal instanceof StaticFieldRef) {
+								StaticFieldRef staticRef = (StaticFieldRef) leftVal;
+
+								AccessPath mappedAp = aliasing.mayAlias(ap, staticRef);
+								// If we do not track statics, just skip this rightVal
+								if (getManager().getConfig()
+										.getStaticFieldTrackingMode() != InfoflowConfiguration.StaticFieldTrackingMode.None
+										&& mappedAp != null) {
+									addRightValue = true;
+									cutFirstField = true;
+									rightType = mappedAp.getFirstFieldType();
+									if (!mappedAp.equals(ap)) {
+										ap = mappedAp;
+										source = source.deriveNewAbstraction(ap, null);
+									}
+								}
+							}
+							// o.x
+							else if (leftVal instanceof InstanceFieldRef) {
+								InstanceFieldRef instRef = ((InstanceFieldRef) leftVal);
+
+								// Kill the taint if o = null
+								if (instRef.getBase().getType() instanceof NullType)
+									return null;
+
+								AccessPath mappedAp = aliasing.mayAlias(ap, instRef);
+								// field reference match
+								if (mappedAp != null) {
+									addRightValue = true;
+									// o.x = $stack1 with t=o.x -> T={$stack1}. Without it would be $stack1.x.
+									cutFirstField = (mappedAp.getFragmentCount() > 0
+											&& mappedAp.getFirstField() == instRef.getField());
+									// If there was a path expansion (cutFirstField = false), we can not
+									// precise the type using the left field
+									rightType = mappedAp.getFirstFieldType();
+									if (!mappedAp.equals(ap)) {
+										ap = mappedAp;
+										source = source.deriveNewAbstraction(ap, null);
+									}
+								}
+								// whole object tainted
+								else if (aliasing.mayAlias(instRef.getBase(), sourceBase) && ap.getTaintSubFields()
+										&& ap.getFragmentCount() == 0) {
+									// o.x = $stack1 with t=o.* -> T={$stack1}. No cut as source has no fields.
+									addRightValue = true;
+									rightType = instRef.getField().getType();
+									// Because the whole object is tainted, we can not kill our source
+									// as we do not know in which field the tainted value lies.
+									keepSource = true;
+								}
+							} else if (leftVal instanceof ArrayRef) {
+								// If we don't track arrays or just the length is tainted we have nothing to do.
+								if (!getManager().getConfig().getEnableArrayTracking()
+										|| ap.getArrayTaintType() == AccessPath.ArrayTaintType.Length)
+									continue;
+
+								ArrayRef arrayRef = (ArrayRef) leftVal;
+								// do we track indices...
+								if (getManager().getConfig().getImplicitFlowMode().trackArrayAccesses()) {
+									if (arrayRef.getIndex() == sourceBase) {
+										addRightValue = true;
+										rightType = ((ArrayType) arrayRef.getBase().getType()).getElementType();
+									}
+								}
+								// ...or only the whole array?
+								else if (aliasing.mayAlias(arrayRef.getBase(), sourceBase)) {
+									addRightValue = true;
+									rightType = ((ArrayType) arrayRef.getBase().getType()).getElementType();
+									// We don't track indices => we don't know if the tainted value was at this
+									// index
+									keepSource = true;
+								}
+							}
+							// default case
+							else if (aliasing.mayAlias(leftVal, sourceBase)) {
+								if (rightOp instanceof InstanceOfExpr) {
+									// Left side is a boolean but the resulting taint
+									// needs to be the object type
+									rightType = rightVal.getType();
+								} else if (rightOp instanceof CastExpr) {
+									// CastExpr only make the types more imprecise backwards
+									// but we need to kill impossible casts
+									CastExpr ce = (CastExpr) rightOp;
+									if (!manager.getTypeUtils().checkCast(ce.getCastType(), rightVal.getType()))
+										return null;
+								}
+								// LengthExpr/RHS ArrayRef and NewArrayExpr handled in ArrayPropagationRule.
+								// We allow NewArrayExpr to pass for removing the source but not creating a new
+								// taint below.
+								addRightValue = !(rightOp instanceof LengthExpr || rightOp instanceof ArrayRef);
+							}
+
+							if (addRightValue) {
+								// keepSource is true if
+								// ... the whole object is tainted
+								// ... the left side is an ArrayRef
+								if (!keepSource)
+									res.remove(source);
+
+								boolean isImplicit = source.getDominator() != null;
+								if (isImplicit)
+									res.add(source.deriveConditionalUpdate(assignStmt));
+
+								if (rightVal instanceof Constant)
+									continue;
+
+								// NewExpr's can not be tainted
+								// so we can stop here
+								if (rightOp instanceof AnyNewExpr)
+									continue;
+
+								AccessPath newAp = manager.getAccessPathFactory().copyWithNewValue(ap, rightVal,
+										rightType, cutFirstField);
+								Abstraction newAbs = source.deriveNewAbstraction(newAp, assignStmt);
+								if (newAbs != null) {
+									if (rightVal instanceof StaticFieldRef && manager.getConfig()
+											.getStaticFieldTrackingMode() == InfoflowConfiguration.StaticFieldTrackingMode.ContextFlowInsensitive)
+										manager.getGlobalTaintManager().addToGlobalTaintState(newAbs);
+									else {
+										enterConditional(newAbs, assignStmt, destUnit);
+										res.add(newAbs);
+
+										if (isPrimitiveOrStringBase(source)) {
+											newAbs.setTurnUnit(srcUnit);
+										} else if (leftVal instanceof FieldRef
+												&& isPrimitiveOrStringType(((FieldRef) leftVal).getField().getType())
+												&& !ap.getCanHaveImmutableAliases()) {
+											newAbs.setTurnUnit(srcUnit);
+										} else {
+											if (aliasing.canHaveAliasesRightSide(assignStmt, rightVal, newAbs)) {
+												for (Unit pred : manager.getICFG().getPredsOf(assignStmt))
+													aliasing.computeAliases(d1, (Stmt) pred, rightVal, res,
+															interproceduralCFG().getMethodOf(pred), newAbs);
+											}
+										}
+									}
+								}
+							}
+						}
+
 						return res;
 					}
+				};
+			}
+
+			@Override
+			public FlowFunction<Abstraction> getCallFlowFunction(final Unit callStmt, final SootMethod dest) {
+				if (!dest.isConcrete()) {
+					logger.debug("Call skipped because target has no body: {} -> {}", callStmt, dest);
+					return KillAll.v();
 				}
 
-				// If we assign a constant, there is no need to track the right
-				// side any further or do any forward propagation since constants
-				// cannot carry taint.
-				if (rightValue instanceof Constant)
-					return res;
-
-				// If this statement creates a new array, we cannot track
-				// upwards the size
-				if (defStmt.getRightOp() instanceof NewArrayExpr)
-					return res;
-
-				// We only process heap objects. Binary operations can only
-				// be performed on primitive objects.
-				if (defStmt.getRightOp() instanceof BinopExpr)
-					return res;
-				if (defStmt.getRightOp() instanceof UnopExpr)
-					return res;
-
-				// If we have a = x with the taint "x" being inactive,
-				// we must not taint the left side. We can only taint
-				// the left side if the tainted value is some "x.y".
-				boolean aliasOverwritten = Aliasing.baseMatchesStrict(rightValue, source)
-						&& rightValue.getType() instanceof RefType && !source.dependsOnCutAP();
-
-				if (!aliasOverwritten && !(rightValue.getType() instanceof PrimType)) {
-					// If the tainted value 'b' is assigned to variable 'a' and
-					// 'b' is a heap object, we must also look for aliases of
-					// 'a' upwards from the current statement.
-					Abstraction newLeftAbs = null;
-					if (rightValue instanceof InstanceFieldRef) {
-						InstanceFieldRef ref = (InstanceFieldRef) rightValue;
-						if (source.getAccessPath().isInstanceFieldRef()
-								&& ref.getBase() == source.getAccessPath().getPlainValue()
-								&& source.getAccessPath().firstFieldMatches(ref.getField())) {
-							AccessPath ap = manager.getAccessPathFactory().copyWithNewValue(source.getAccessPath(),
-									leftValue, source.getAccessPath().getFirstFieldType(), true);
-							newLeftAbs = checkAbstraction(source.deriveNewAbstraction(ap, defStmt));
-						}
-					} else if (manager.getConfig().getStaticFieldTrackingMode() != StaticFieldTrackingMode.None
-							&& rightValue instanceof StaticFieldRef) {
-						StaticFieldRef ref = (StaticFieldRef) rightValue;
-						if (source.getAccessPath().isStaticFieldRef()
-								&& source.getAccessPath().firstFieldMatches(ref.getField())) {
-							AccessPath ap = manager.getAccessPathFactory().copyWithNewValue(source.getAccessPath(),
-									leftValue, source.getAccessPath().getBaseType(), true);
-							newLeftAbs = checkAbstraction(source.deriveNewAbstraction(ap, defStmt));
-						}
-					} else if (rightValue == source.getAccessPath().getPlainValue()) {
-						Type newType = source.getAccessPath().getBaseType();
-						if (leftValue instanceof ArrayRef) {
-							ArrayRef arrayRef = (ArrayRef) leftValue;
-							newType = TypeUtils.buildArrayOrAddDimension(newType, arrayRef.getType().getArrayType());
-						} else if (defStmt.getRightOp() instanceof ArrayRef) {
-							if (newType instanceof ArrayType)
-								newType = ((ArrayType) newType).getElementType();
-							else
-								newType = null;
-						} else {
-							// Type check
-							if (!manager.getTypeUtils().checkCast(source.getAccessPath(), leftValue.getType()))
-								return null;
-						}
-
-						// If the cast was realizable, we can assume that we had
-						// the type to which we cast. Do not loosen types,
-						// though.
-						if (defStmt.getRightOp() instanceof CastExpr) {
-							CastExpr ce = (CastExpr) defStmt.getRightOp();
-							if (!manager.getHierarchy().canStoreType(newType, ce.getCastType()))
-								newType = ce.getCastType();
-						}
-						// Special type handling for certain operations
-						else if (defStmt.getRightOp() instanceof LengthExpr) {
-							// ignore. The length of an array is a primitive and
-							// thus cannot have aliases
-							return res;
-						} else if (defStmt.getRightOp() instanceof InstanceOfExpr) {
-							// ignore. The type check of an array returns a
-							// boolean which is a primitive and thus cannot
-							// have aliases
-							return res;
-						}
-
-						AccessPath ap = manager.getAccessPathFactory().copyWithNewValue(source.getAccessPath(),
-								leftValue, newType, false);
-						newLeftAbs = checkAbstraction(source.deriveNewAbstraction(ap, defStmt));
-					}
-
-					if (newLeftAbs != null) {
-						// If we ran into a new abstraction that points to a
-						// primitive value, we can remove it
-						if (newLeftAbs.getAccessPath().getLastFieldType() instanceof PrimType)
-							return res;
-
-						if (!newLeftAbs.getAccessPath().equals(source.getAccessPath())) {
-							// Propagate the new alias upwards
-							res.add(newLeftAbs);
-
-							// Inject the new alias into the forward solver
-							for (Unit u : interproceduralCFG().getPredsOf(defStmt))
-								manager.getForwardSolver()
-										.processEdge(new PathEdge<Unit, Abstraction>(d1, u, newLeftAbs));
-						}
-					}
-				}
-
-				// If we have the tainted value on the left side of the
-				// assignment, we also have to look or aliases of the value on
-				// the right side of the assignment.
-				if ((rightValue instanceof Local || rightValue instanceof FieldRef)
-						&& !(leftValue.getType() instanceof PrimType)) {
-					boolean addRightValue = false;
-					boolean cutFirstField = false;
-					Type targetType = null;
-
-					// if both are fields, we have to compare their fieldName
-					// via equals and their bases via PTS
-					if (leftValue instanceof InstanceFieldRef) {
-						if (source.getAccessPath().isInstanceFieldRef()) {
-							InstanceFieldRef leftRef = (InstanceFieldRef) leftValue;
-							if (leftRef.getBase() == source.getAccessPath().getPlainValue()) {
-								if (source.getAccessPath().firstFieldMatches(leftRef.getField())) {
-									targetType = source.getAccessPath().getFirstFieldType();
-									addRightValue = true;
-									cutFirstField = true;
-								}
-							}
-						}
-						// indirect taint propagation:
-						// if leftValue is local and source is instancefield of
-						// this local:
-					} else if (leftValue instanceof Local && source.getAccessPath().isInstanceFieldRef()) {
-						Local base = source.getAccessPath().getPlainValue();
-						if (leftValue == base) {
-							targetType = source.getAccessPath().getBaseType();
-							addRightValue = true;
-						}
-					} else if (leftValue instanceof ArrayRef) {
-						ArrayRef ar = (ArrayRef) leftValue;
-						Local leftBase = (Local) ar.getBase();
-						if (leftBase == source.getAccessPath().getPlainValue()) {
-							addRightValue = true;
-							targetType = source.getAccessPath().getBaseType();
-						}
-						// generic case, is true for Locals, ArrayRefs that are
-						// equal etc..
-					} else if (leftValue == source.getAccessPath().getPlainValue()) {
-						// If this is an unrealizable cast, we can stop
-						// propagating
-						if (!manager.getTypeUtils().checkCast(source.getAccessPath(), defStmt.getRightOp().getType()))
-							return null;
-
-						addRightValue = true;
-						targetType = source.getAccessPath().getBaseType();
-					}
-
-					// if one of them is true -> add rightValue
-					if (addRightValue) {
-						if (targetType != null) {
-							// Special handling for some operations
-							if (defStmt.getRightOp() instanceof ArrayRef) {
-								ArrayRef arrayRef = (ArrayRef) defStmt.getRightOp();
-								targetType = TypeUtils.buildArrayOrAddDimension(targetType,
-										arrayRef.getType().getArrayType());
-							} else if (leftValue instanceof ArrayRef) {
-								// If we have a type of java.lang.Object, we try
-								// to tighten it
-								if (TypeUtils.isObjectLikeType(targetType))
-									targetType = rightValue.getType();
-								else if (targetType instanceof ArrayType)
-									targetType = ((ArrayType) targetType).getElementType();
-								else
-									targetType = null;
-
-								// If the types do not match, the right side
-								// cannot be an alias
-								if (targetType != null
-										&& !manager.getTypeUtils().checkCast(rightValue.getType(), targetType))
-									addRightValue = false;
-							}
-						}
-
-						// Special type handling for certain operations
-						if (defStmt.getRightOp() instanceof LengthExpr)
-							targetType = null;
-
-						// We do not need to handle casts. Casts only make
-						// types more imprecise when going backwards.
-
-						// If the source has fields, we may not have a primitive
-						// type
-						if (targetType instanceof PrimType || (targetType instanceof ArrayType
-								&& ((ArrayType) targetType).getElementType() instanceof PrimType))
-							if (!source.getAccessPath().isStaticFieldRef() && !source.getAccessPath().isLocal())
-								return null;
-						if (rightValue.getType() instanceof PrimType || (rightValue.getType() instanceof ArrayType
-								&& ((ArrayType) rightValue.getType()).getElementType() instanceof PrimType))
-							if (!source.getAccessPath().isStaticFieldRef() && !source.getAccessPath().isLocal())
-								return null;
-
-						// If the right side's type is not compatible with our
-						// current type, this cannot be an alias
-						if (addRightValue) {
-							if (!manager.getTypeUtils().checkCast(rightValue.getType(), targetType))
-								addRightValue = false;
-						}
-
-						// Make sure to only track static fields if it has been
-						// enabled
-						if (addRightValue && rightValue instanceof StaticFieldRef
-								&& manager.getConfig().getStaticFieldTrackingMode() == StaticFieldTrackingMode.None)
-							addRightValue = false;
-
-						if (addRightValue) {
-							AccessPath ap = manager.getAccessPathFactory().copyWithNewValue(source.getAccessPath(),
-									rightValue, targetType, cutFirstField);
-							Abstraction newAbs = checkAbstraction(source.deriveNewAbstraction(ap, defStmt));
-							if (newAbs != null && !newAbs.getAccessPath().equals(source.getAccessPath())) {
-								// Do we treat static fields outside of IFDS?
-								if (rightValue instanceof StaticFieldRef && manager.getConfig()
-										.getStaticFieldTrackingMode() == StaticFieldTrackingMode.ContextFlowInsensitive) {
-									manager.getGlobalTaintManager().addToGlobalTaintState(newAbs);
-								} else {
-									res.add(newAbs);
-
-									// Inject the new alias into the forward solver
-									for (Unit u : interproceduralCFG().getPredsOf(defStmt))
-										manager.getForwardSolver()
-												.processEdge(new PathEdge<Unit, Abstraction>(d1, u, newAbs));
-								}
-							}
-						}
-					}
-				}
-
-				return res;
-			}
-
-			@Override
-			public FlowFunction<Abstraction> getNormalFlowFunction(final Unit src, final Unit dest) {
-				if (src instanceof DefinitionStmt) {
-					final DefinitionStmt defStmt = (DefinitionStmt) src;
-					final Value leftValue = BaseSelector.selectBase(defStmt.getLeftOp(), true);
-
-					final DefinitionStmt destDefStmt = dest instanceof DefinitionStmt ? (DefinitionStmt) dest : null;
-					final Value destLeftValue = destDefStmt == null ? null
-							: BaseSelector.selectBase(destDefStmt.getLeftOp(), true);
-
-					return new SolverNormalFlowFunction() {
-
-						@Override
-						public Set<Abstraction> computeTargets(Abstraction d1, Abstraction source) {
-							if (source == getZeroValue())
-								return null;
-							assert source.isAbstractionActive() || manager.getConfig().getFlowSensitiveAliasing();
-
-							// Notify the handler if we have one
-							if (taintPropagationHandler != null)
-								taintPropagationHandler.notifyFlowIn(src, source, manager,
-										FlowFunctionType.NormalFlowFunction);
-
-							Set<Abstraction> res = computeAliases(defStmt, leftValue, d1, source);
-
-							if (destDefStmt != null && res != null && !res.isEmpty()
-									&& interproceduralCFG().isExitStmt(destDefStmt)) {
-								for (Abstraction abs : res)
-									computeAliases(destDefStmt, destLeftValue, d1, abs);
-							}
-
-							return notifyOutFlowHandlers(src, d1, source, res, FlowFunctionType.NormalFlowFunction);
-						}
-
-					};
-				}
-				return Identity.v();
-			}
-
-			@Override
-			public FlowFunction<Abstraction> getCallFlowFunction(final Unit src, final SootMethod dest) {
-				if (!dest.isConcrete())
+				final Aliasing aliasing = manager.getAliasing();
+				if (aliasing == null)
 					return KillAll.v();
 
-				final Stmt stmt = (Stmt) src;
-				final InvokeExpr ie = (stmt != null && stmt.containsInvokeExpr()) ? stmt.getInvokeExpr() : null;
+				if (!(callStmt instanceof Stmt))
+					return KillAll.v();
+
+				final Stmt stmt = (Stmt) callStmt;
+				final InvokeExpr ie = stmt.containsInvokeExpr() ? stmt.getInvokeExpr() : null;
+
+				final Local[] paramLocals = dest.getActiveBody().getParameterLocals().toArray(new Local[0]);
+				final Local thisLocal = dest.isStatic() ? null : dest.getActiveBody().getThisLocal();
+
+				final boolean isSource = manager.getSourceSinkManager() != null
+						&& manager.getSourceSinkManager().getSourceInfo((Stmt) callStmt, manager) != null;
+				final boolean isSink = manager.getSourceSinkManager() != null
+						&& manager.getSourceSinkManager().getSinkInfo(stmt, manager, null) != null;
+
+				final boolean isExecutorExecute = interproceduralCFG().isExecutorExecute(ie, dest);
 				final boolean isReflectiveCallSite = interproceduralCFG().isReflectiveCallSite(ie);
 
-				final Value[] paramLocals = new Value[dest.getParameterCount()];
-				for (int i = 0; i < dest.getParameterCount(); i++)
-					paramLocals[i] = dest.getActiveBody().getParameterLocal(i);
-
-				final boolean isSource = manager.getSourceSinkManager() != null
-						? manager.getSourceSinkManager().getSourceInfo((Stmt) src, manager) != null
-						: false;
-				final boolean isSink = manager.getSourceSinkManager() != null
-						? manager.getSourceSinkManager().getSinkInfo(stmt, manager, null) != null
-						: false;
-
-				// This is not cached by Soot, so accesses are more expensive
-				// than one might think
-				final Local thisLocal = dest.isStatic() ? null : dest.getActiveBody().getThisLocal();
-
-				// Android executor methods are handled specially.
-				// getSubSignature()
-				// is slow, so we try to avoid it whenever we can
-				final boolean isExecutorExecute = interproceduralCFG().isExecutorExecute(ie, dest);
-
 				return new SolverCallFlowFunction() {
-
 					@Override
 					public Set<Abstraction> computeTargets(Abstraction d1, Abstraction source) {
 						if (source == getZeroValue())
 							return null;
-						assert source.isAbstractionActive() || manager.getConfig().getFlowSensitiveAliasing();
 
 						// Notify the handler if we have one
 						if (taintPropagationHandler != null)
 							taintPropagationHandler.notifyFlowIn(stmt, source, manager,
-									FlowFunctionType.CallFlowFunction);
-
-						// if we do not have to look into sources or sinks:
+									TaintPropagationHandler.FlowFunctionType.CallFlowFunction);
+
+						Set<Abstraction> res = computeTargetsInternal(d1,
+								source.isAbstractionActive() ? source : source.getActiveCopy());
+						if (res != null) {
+							for (Abstraction abs : res)
+								aliasing.getAliasingStrategy().injectCallingContext(abs, solver, dest, callStmt, source,
+										d1);
+						}
+						return notifyOutFlowHandlers(stmt, d1, source, res,
+								TaintPropagationHandler.FlowFunctionType.CallFlowFunction);
+					}
+
+					private Set<Abstraction> computeTargetsInternal(Abstraction d1, Abstraction source) {
+						// Respect user settings
+						if (manager.getConfig().getStopAfterFirstFlow() && !results.isEmpty())
+							return null;
 						if (!manager.getConfig().getInspectSources() && isSource)
 							return null;
 						if (!manager.getConfig().getInspectSinks() && isSink)
 							return null;
-
-						// Do not propagate in inactive taints that will be
-						// activated there since they already came out of the
-						// callee
-						if (isCallSiteActivatingTaint(stmt, source.getActivationUnit()))
-							return null;
-
-						// Do not analyze static initializers if static field
-						// tracking is disabled
-						if (manager.getConfig().getStaticFieldTrackingMode() == StaticFieldTrackingMode.None
+						if (manager.getConfig()
+								.getStaticFieldTrackingMode() == InfoflowConfiguration.StaticFieldTrackingMode.None
 								&& dest.isStaticInitializer())
 							return null;
 
-						// taint is propagated in CallToReturnFunction, so we do
-						// not need any taint here if the taint wrapper is
-						// exclusive:
-						if (taintWrapper != null && taintWrapper.isExclusive(stmt, source))
-							return null;
-
-						// Do not propagate into Soot library classes if that
-						// optimization is enabled
+						// Do not propagate into Soot library classes if that optimization is enabled
+						// CallToReturn handles the propagation over the excluded statement
 						if (isExcluded(dest))
 							return null;
 
-						// Only propagate the taint if the target field is
-						// actually read
-						if (manager.getConfig().getStaticFieldTrackingMode() != StaticFieldTrackingMode.None
+						// not used static fields do not need to be propagated
+						if (manager.getConfig()
+								.getStaticFieldTrackingMode() != InfoflowConfiguration.StaticFieldTrackingMode.None
 								&& source.getAccessPath().isStaticFieldRef()) {
-							if (!interproceduralCFG().isStaticFieldRead(dest, source.getAccessPath().getFirstField()))
+							// static fields first get pushed onto the stack before used,
+							// so we check for a read on the base class
+							if (!(interproceduralCFG().isStaticFieldUsed(dest, source.getAccessPath().getFirstField())
+									|| interproceduralCFG().isStaticFieldRead(dest,
+											source.getAccessPath().getFirstField())))
 								return null;
 						}
 
-						Set<Abstraction> res = new HashSet<Abstraction>();
-
-						// if the returned value is tainted - taint values from
-						// return statements
-						if (src instanceof DefinitionStmt) {
-							DefinitionStmt defnStmt = (DefinitionStmt) src;
-							Value leftOp = defnStmt.getLeftOp();
-							if (leftOp == source.getAccessPath().getPlainValue()) {
-								// look for returnStmts:
-								for (Unit u : dest.getActiveBody().getUnits()) {
-									if (u instanceof ReturnStmt) {
-										ReturnStmt rStmt = (ReturnStmt) u;
-										if (rStmt.getOp() instanceof Local || rStmt.getOp() instanceof FieldRef)
-											if (manager.getTypeUtils().checkCast(source.getAccessPath(),
-													rStmt.getOp().getType())) {
-												AccessPath ap = manager.getAccessPathFactory().copyWithNewValue(
-														source.getAccessPath(), rStmt.getOp(), null, false);
-												Abstraction abs = checkAbstraction(
-														source.deriveNewAbstraction(ap, (Stmt) src));
-												if (abs != null)
-													res.add(abs);
+						Set<Abstraction> res = null;
+						ByReferenceBoolean killAll = new ByReferenceBoolean();
+						if (propagationRules != null)
+							res = propagationRules.applyCallFlowFunction(d1, source, stmt, dest, killAll);
+						if (killAll.value)
+							return null;
+
+						// Instanciate in case RuleManager did not produce an object
+						if (res == null)
+							res = new HashSet<>();
+
+						// x = o.m(a1, ..., an)
+						// Taints the return if needed
+						if (callStmt instanceof AssignStmt) {
+							AssignStmt assignStmt = (AssignStmt) callStmt;
+							Value left = assignStmt.getLeftOp();
+
+							boolean isImplicit = source.getDominator() != null;
+
+							// we only taint the return statement(s) if x is tainted
+							if (aliasing.mayAlias(left, source.getAccessPath().getPlainValue()) && !isImplicit) {
+								for (Unit unit : dest.getActiveBody().getUnits()) {
+									if (unit instanceof ReturnStmt) {
+										ReturnStmt returnStmt = (ReturnStmt) unit;
+										Value retVal = returnStmt.getOp();
+										if (retVal instanceof Local) {
+											// if types are incompatible, stop here
+											if (!manager.getTypeUtils().checkCast(source.getAccessPath().getBaseType(),
+													retVal.getType()))
+												continue;
+
+											AccessPath ap = manager.getAccessPathFactory().copyWithNewValue(
+													source.getAccessPath(), retVal, returnStmt.getOp().getType(),
+													false);
+											Abstraction abs = source.deriveNewAbstraction(ap, stmt);
+											if (abs != null) {
+												if (isPrimitiveOrStringBase(source))
+													abs.setTurnUnit(stmt);
+
+												if (abs.getDominator() == null && manager.getConfig()
+														.getImplicitFlowMode().trackControlFlowDependencies()) {
+													List<Unit> condUnits = manager.getICFG()
+															.getConditionalBranchIntraprocedural(returnStmt);
+													if (condUnits.size() >= 1) {
+														abs.setDominator(condUnits.get(0));
+														for (int i = 1; i < condUnits.size(); i++)
+															res.add(abs.deriveNewAbstractionWithDominator(
+																	condUnits.get(i)));
+													}
+												}
+
+												res.add(abs);
 											}
-									}
-								}
-							}
-						}
-
-						// easy: static
-						if (manager.getConfig().getStaticFieldTrackingMode() != StaticFieldTrackingMode.None
+										}
+									}
+								}
+							}
+						}
+
+						// static fields access path stay the same
+						if (manager.getConfig()
+								.getStaticFieldTrackingMode() != InfoflowConfiguration.StaticFieldTrackingMode.None
 								&& source.getAccessPath().isStaticFieldRef()) {
-							Abstraction abs = checkAbstraction(
-									source.deriveNewAbstraction(source.getAccessPath(), stmt));
+							Abstraction abs = source.deriveNewAbstraction(source.getAccessPath(), stmt);
 							if (abs != null)
 								res.add(abs);
 						}
 
-						// checks: this/fields
-						Value sourceBase = source.getAccessPath().getPlainValue();
+						// o.m(a1, ..., an)
+						// map o.f to this.f
 						if (!isExecutorExecute && !source.getAccessPath().isStaticFieldRef() && !dest.isStatic()) {
-							InstanceInvokeExpr iIExpr = (InstanceInvokeExpr) stmt.getInvokeExpr();
-							Value callBase = isReflectiveCallSite ? iIExpr.getArg(0) : iIExpr.getBase();
-
-							if (callBase == sourceBase && manager.getTypeUtils()
+							InstanceInvokeExpr instanceInvokeExpr = (InstanceInvokeExpr) stmt.getInvokeExpr();
+							Value callBase = isReflectiveCallSite ? instanceInvokeExpr.getArg(0)
+									: instanceInvokeExpr.getBase();
+
+							Value sourceBase = source.getAccessPath().getPlainValue();
+							if (aliasing.mayAlias(callBase, sourceBase) && manager.getTypeUtils()
 									.hasCompatibleTypesForCall(source.getAccessPath(), dest.getDeclaringClass())) {
-								boolean param = false;
-								// check if it is not one of the params (then we
-								// have already fixed it)
-								if (!isReflectiveCallSite) {
-									for (int i = 0; i < dest.getParameterCount(); i++) {
-										if (stmt.getInvokeExpr().getArg(i) == sourceBase) {
-											param = true;
-											break;
-										}
-									}
-								}
-
-								// Map the base local into the callee
-								if (!param) {
+								// second condition prevents mapping o if it is also a parameter
+								if (isReflectiveCallSite
+										|| instanceInvokeExpr.getArgs().stream().noneMatch(arg -> arg == sourceBase)) {
 									AccessPath ap = manager.getAccessPathFactory()
 											.copyWithNewValue(source.getAccessPath(), thisLocal);
-									Abstraction abs = checkAbstraction(source.deriveNewAbstraction(ap, (Stmt) src));
+									Abstraction abs = source.deriveNewAbstraction(ap, (Stmt) callStmt);
 									if (abs != null)
 										res.add(abs);
 								}
 							}
 						}
 
-						// Map the parameter values into the callee
+						// map arguments to parameter
 						if (isExecutorExecute) {
-							if (ie.getArg(0) == source.getAccessPath().getPlainValue()) {
+							if (ie != null && aliasing.mayAlias(ie.getArg(0), source.getAccessPath().getPlainValue())) {
 								AccessPath ap = manager.getAccessPathFactory().copyWithNewValue(source.getAccessPath(),
 										thisLocal);
-								Abstraction abs = checkAbstraction(source.deriveNewAbstraction(ap, stmt));
+								Abstraction abs = source.deriveNewAbstraction(ap, stmt);
 								if (abs != null)
 									res.add(abs);
 							}
 						} else if (ie != null && dest.getParameterCount() > 0) {
-							assert dest.getParameterCount() == ie.getArgCount();
-							// check if param is tainted:
 							for (int i = isReflectiveCallSite ? 1 : 0; i < ie.getArgCount(); i++) {
-								if (ie.getArg(i) == source.getAccessPath().getPlainValue()) {
-
-									if (isReflectiveCallSite) {
-										// If we have a reflective method call
-										// and the argument array is
-										// tainted, we taint all parameters
-										for (int j = 0; i < paramLocals.length; i++) {
-											AccessPath ap = manager.getAccessPathFactory().copyWithNewValue(
-													source.getAccessPath(), paramLocals[j], null, false);
-											Abstraction abs = checkAbstraction(source.deriveNewAbstraction(ap, stmt));
-											if (abs != null)
-												res.add(abs);
-										}
-									} else {
-										// Taint the respective parameter local
+								if (!aliasing.mayAlias(ie.getArg(i), source.getAccessPath().getPlainValue()))
+									continue;
+								if (isPrimitiveOrStringBase(source))
+									continue;
+								if (!source.getAccessPath().getTaintSubFields())
+									continue;
+
+								// If the variable was overwritten
+								// somewehere in the callee, we assume
+								// it to overwritten on all paths (yeah,
+								// I know ...) Otherwise, we need SSA
+								// or lots of bookkeeping to avoid FPs
+								// (BytecodeTests.flowSensitivityTest1).
+								if (interproceduralCFG().methodWritesValue(dest, paramLocals[i]))
+									continue;
+
+								// taint all parameters if reflective call site
+								if (isReflectiveCallSite) {
+									for (Value param : paramLocals) {
 										AccessPath ap = manager.getAccessPathFactory()
-												.copyWithNewValue(source.getAccessPath(), paramLocals[i]);
-										Abstraction abs = checkAbstraction(source.deriveNewAbstraction(ap, stmt));
+												.copyWithNewValue(source.getAccessPath(), param, null, false);
+										Abstraction abs = source.deriveNewAbstraction(ap, stmt);
 										if (abs != null)
 											res.add(abs);
 									}
-								}
-							}
-						}
-
-						// Inject our calling context into the other solver
-						if (res != null && !res.isEmpty())
-							for (Abstraction d3 : res)
-								manager.getForwardSolver().injectContext(solver, dest, d3, src, source, d1);
-
-						return notifyOutFlowHandlers(src, d1, source, res, FlowFunctionType.CallFlowFunction);
+									// taint just the tainted parameter
+								} else {
+									AccessPath ap = manager.getAccessPathFactory()
+											.copyWithNewValue(source.getAccessPath(), paramLocals[i]);
+									Abstraction abs = source.deriveNewAbstraction(ap, stmt);
+									if (abs != null) {
+										res.add(abs);
+									}
+								}
+							}
+						}
+
+						return res;
 					}
 				};
 			}
 
 			@Override
-			public FlowFunction<Abstraction> getReturnFlowFunction(final Unit callSite, final SootMethod callee,
-					final Unit exitStmt, final Unit retSite) {
+			public FlowFunction<Abstraction> getReturnFlowFunction(Unit callSite, SootMethod callee, Unit exitSite,
+					Unit returnSite) {
+				if (callSite != null && !(callSite instanceof Stmt))
+					return KillAll.v();
+
+				final Aliasing aliasing = manager.getAliasing();
+				if (aliasing == null)
+					return KillAll.v();
+
 				final Value[] paramLocals = new Value[callee.getParameterCount()];
 				for (int i = 0; i < callee.getParameterCount(); i++)
 					paramLocals[i] = callee.getActiveBody().getParameterLocal(i);
@@ -603,1189 +631,370 @@
 				final Stmt stmt = (Stmt) callSite;
 				final InvokeExpr ie = (stmt != null && stmt.containsInvokeExpr()) ? stmt.getInvokeExpr() : null;
 				final boolean isReflectiveCallSite = interproceduralCFG().isReflectiveCallSite(ie);
-
-				// This is not cached by Soot, so accesses are more expensive
-				// than one might think
+				final Stmt callStmt = (Stmt) callSite;
+				final Stmt exitStmt = (Stmt) exitSite;
+
 				final Local thisLocal = callee.isStatic() ? null : callee.getActiveBody().getThisLocal();
-
-				// Android executor methods are handled specially.
-				// getSubSignature()
-				// is slow, so we try to avoid it whenever we can
 				final boolean isExecutorExecute = interproceduralCFG().isExecutorExecute(ie, callee);
 
 				return new SolverReturnFlowFunction() {
-
 					@Override
-					public Set<Abstraction> computeTargets(Abstraction source, Abstraction d1,
+					public Set<Abstraction> computeTargets(Abstraction source, Abstraction calleeD1,
 							Collection<Abstraction> callerD1s) {
 						if (source == getZeroValue())
 							return null;
-						assert source.isAbstractionActive() || manager.getConfig().getFlowSensitiveAliasing();
-
-						// If we have no caller, we have nowhere to propagate.
-						// This can happen when leaving the main method.
 						if (callSite == null)
 							return null;
 
-						// Notify the handler if we have one
 						if (taintPropagationHandler != null)
 							taintPropagationHandler.notifyFlowIn(stmt, source, manager,
-									FlowFunctionType.ReturnFlowFunction);
-
-						// easy: static
-						if (manager.getConfig().getStaticFieldTrackingMode() != StaticFieldTrackingMode.None
+									TaintPropagationHandler.FlowFunctionType.ReturnFlowFunction);
+
+						Set<Abstraction> res = computeTargetsInternal(
+								source.isAbstractionActive() ? source : source.getActiveCopy(), calleeD1, callerD1s);
+						return notifyOutFlowHandlers(exitSite, calleeD1, source, res,
+								TaintPropagationHandler.FlowFunctionType.ReturnFlowFunction);
+					}
+
+					private Set<Abstraction> computeTargetsInternal(Abstraction source, Abstraction calleeD1,
+							Collection<Abstraction> callerD1s) {
+						if (manager.getConfig().getStopAfterFirstFlow() && !results.isEmpty())
+							return null;
+
+						Set<Abstraction> res = null;
+						ByReferenceBoolean killAll = new ByReferenceBoolean();
+						if (propagationRules != null)
+							res = propagationRules.applyReturnFlowFunction(callerD1s, calleeD1, source, (Stmt) exitSite,
+									(Stmt) returnSite, (Stmt) callSite, killAll);
+						if (killAll.value)
+							return null;
+
+						// Already handled in the rule
+						if (source.getAccessPath().isEmpty())
+							return res;
+
+						if (res == null)
+							res = new HashSet<>();
+
+						// Static fields get propagated unchanged
+						if (manager.getConfig()
+								.getStaticFieldTrackingMode() != InfoflowConfiguration.StaticFieldTrackingMode.None
 								&& source.getAccessPath().isStaticFieldRef()) {
-							registerActivationCallSite(callSite, callee, source);
-							return notifyOutFlowHandlers(exitStmt, d1, source, Collections.singleton(source),
-									FlowFunctionType.ReturnFlowFunction);
-						}
-
-						final Value sourceBase = source.getAccessPath().getPlainValue();
-						Set<Abstraction> res = new HashSet<Abstraction>();
-
-						// Since we return from the top of the callee into the
-						// caller, return values cannot be propagated here. They
-						// don't yet exist at the beginning of the callee.
-
-						if (isExecutorExecute) {
-							// Map the "this" object to the first argument of
-							// the call site
-							if (source.getAccessPath().getPlainValue() == thisLocal) {
+							res.add(source);
+						}
+
+						// o.m(a1, ..., an)
+						// map o.f to this.f
+						if (!isExecutorExecute && !callee.isStatic()) {
+							Value sourceBase = source.getAccessPath().getPlainValue();
+							if (aliasing.mayAlias(thisLocal, sourceBase) && manager.getTypeUtils()
+									.hasCompatibleTypesForCall(source.getAccessPath(), callee.getDeclaringClass())) {
+								InstanceInvokeExpr instanceInvokeExpr = (InstanceInvokeExpr) stmt.getInvokeExpr();
+								Value callBase = isReflectiveCallSite ? instanceInvokeExpr.getArg(0)
+										: instanceInvokeExpr.getBase();
+
+								// Either the callBase is from a reflective call site
+								// or the source base doesn't match with any parameters
+								if (isReflectiveCallSite || instanceInvokeExpr.getArgs().stream()
+										.noneMatch(arg -> aliasing.mayAlias(arg, sourceBase))) {
+									AccessPath ap = manager.getAccessPathFactory().copyWithNewValue(
+											source.getAccessPath(), callBase,
+											isReflectiveCallSite ? null : source.getAccessPath().getBaseType(), false);
+									Abstraction abs = source.deriveNewAbstraction(ap, (Stmt) exitStmt);
+									if (abs != null) {
+										enterConditional(abs, callSite, returnSite);
+										res.add(abs);
+									}
+								}
+							}
+						}
+
+						// map arguments to parameter
+						if (isExecutorExecute && ie != null) {
+							if (aliasing.mayAlias(thisLocal, source.getAccessPath().getPlainValue())) {
 								AccessPath ap = manager.getAccessPathFactory().copyWithNewValue(source.getAccessPath(),
 										ie.getArg(0));
-								Abstraction abs = checkAbstraction(source.deriveNewAbstraction(ap, (Stmt) exitStmt));
+								Abstraction abs = source.deriveNewAbstraction(ap, exitStmt);
 								if (abs != null) {
+									enterConditional(abs, callSite, returnSite);
 									res.add(abs);
-									registerActivationCallSite(callSite, callee, abs);
-								}
-							}
-						} else {
-							boolean parameterAliases = false;
-
-							// check one of the call params are tainted (not if
-							// simple type)
-							for (int i = 0; i < paramLocals.length; i++) {
-								if (paramLocals[i] == sourceBase) {
-									parameterAliases = true;
-									if (callSite instanceof Stmt) {
-										Value originalCallArg = ie.getArg(isReflectiveCallSite ? 1 : i);
-
-										// If this is a constant parameter, we
-										// can safely ignore it
-										if (!AccessPath.canContainValue(originalCallArg))
-											continue;
-										if (!isReflectiveCallSite && !manager.getTypeUtils()
-												.checkCast(source.getAccessPath(), originalCallArg.getType()))
-											continue;
-
-										// Primitive types and strings cannot
-										// have aliases and thus
-										// never need to be propagated back
-										if (source.getAccessPath().getBaseType() instanceof PrimType)
-											continue;
-										if (TypeUtils.isStringType(source.getAccessPath().getBaseType())
-												&& !source.getAccessPath().getCanHaveImmutableAliases())
-											continue;
-
-										// If the variable was overwritten
-										// somewehere in the callee, we assume
-										// it to overwritten on all paths (yeah,
-										// I know ...) Otherwise, we need SSA
-										// or lots of bookkeeping to avoid FPs
-										// (BytecodeTests.flowSensitivityTest1).
-										if (interproceduralCFG().methodWritesValue(callee, paramLocals[i]))
-											continue;
-
-										AccessPath ap = manager.getAccessPathFactory().copyWithNewValue(
-												source.getAccessPath(), originalCallArg,
-												isReflectiveCallSite ? null : source.getAccessPath().getBaseType(),
-												false);
-										Abstraction abs = checkAbstraction(
-												source.deriveNewAbstraction(ap, (Stmt) exitStmt));
-
-										if (abs != null) {
-											res.add(abs);
-											registerActivationCallSite(callSite, callee, abs);
+								}
+							}
+						} else if (ie != null) {
+							for (int paramIndex = 0; paramIndex < callee.getParameterCount(); paramIndex++) {
+								if (!aliasing.mayAlias(source.getAccessPath().getPlainValue(), paramLocals[paramIndex]))
+									continue;
+
+								Value originalCallArg = ie.getArg(isReflectiveCallSite ? 1 : paramIndex);
+								if (!AccessPath.canContainValue(originalCallArg))
+									continue;
+								if (!isReflectiveCallSite && !manager.getTypeUtils().checkCast(source.getAccessPath(),
+										originalCallArg.getType()))
+									continue;
+
+								AccessPath ap = manager.getAccessPathFactory().copyWithNewValue(source.getAccessPath(),
+										originalCallArg,
+										isReflectiveCallSite ? null : source.getAccessPath().getBaseType(), false);
+								Abstraction abs = source.deriveNewAbstraction(ap, exitStmt);
+								if (abs != null) {
+									enterConditional(abs, callSite, returnSite);
+									res.add(abs);
+
+									if (!isReflectiveCallSite
+											&& aliasing.canHaveAliasesRightSide(callStmt, originalCallArg, abs)) {
+										// see HeapTests#testAliases
+										// If two arguments are the same, we maybe missed one parameter
+										// so we fully revisit the callSite using aliasing
+										SootMethod caller = manager.getICFG().getMethodOf(callStmt);
+										boolean foundDuplicate = false;
+										// Look if we have a duplicate argument to originalCallArg
+										for (int argIndex = 0; argIndex < ie.getArgCount(); argIndex++) {
+											if (paramIndex != argIndex && originalCallArg == ie.getArg(argIndex)) {
+												foundDuplicate = true;
+												break;
+											}
 										}
-									}
-								}
-							}
-
-							// Map the "this" local
-							if (!callee.isStatic()) {
-								if (thisLocal == sourceBase && manager.getTypeUtils().hasCompatibleTypesForCall(
-										source.getAccessPath(), callee.getDeclaringClass())) {
-									// check if it is not one of the params
-									// (then we have already fixed it)
-									if (!parameterAliases) {
-										if (callSite instanceof Stmt) {
-											Stmt stmt = (Stmt) callSite;
-											if (stmt.getInvokeExpr() instanceof InstanceInvokeExpr) {
-												InstanceInvokeExpr iIExpr = (InstanceInvokeExpr) stmt.getInvokeExpr();
-												Value callerBaseLocal = interproceduralCFG().isReflectiveCallSite(
-														iIExpr) ? iIExpr.getArg(0) : iIExpr.getBase();
-
-												AccessPath ap = manager.getAccessPathFactory().copyWithNewValue(
-														source.getAccessPath(), callerBaseLocal,
-														isReflectiveCallSite ? null
-																: source.getAccessPath().getBaseType(),
-														false);
-												Abstraction abs = checkAbstraction(
-														source.deriveNewAbstraction(ap, (Stmt) exitStmt));
-												if (abs != null) {
-													res.add(abs);
-													registerActivationCallSite(callSite, callee, abs);
+										// trigger aliasing on all args that are equal
+										// to originalCallArg including itself
+										if (foundDuplicate) {
+											for (Value arg : ie.getArgs()) {
+												if (arg == originalCallArg) {
+													for (Abstraction d1 : callerD1s) {
+														aliasing.computeAliases(d1, callStmt, arg, res, caller, abs);
+													}
 												}
 											}
 										}
-									}
-								}
-							}
-						}
-
-						for (Abstraction abs : res)
-							if (abs != source)
-								abs.setCorrespondingCallSite((Stmt) callSite);
-
-						return notifyOutFlowHandlers(exitStmt, d1, source, res, FlowFunctionType.ReturnFlowFunction);
+
+										// A foo(A a) {
+										// return a;
+										// }
+										// A b = foo(a);
+										// An alias is created using the returned value. If no assignment
+										// happen inside the method, also no alias analysis is triggered.
+										// Thus, here we trigger a manual alias analysis for all return
+										// values which equal a param if the param is on the heap.
+										for (Unit u : callee.getActiveBody().getUnits()) {
+											if (!(u instanceof ReturnStmt))
+												continue;
+											Value retOp = ((ReturnStmt) u).getOp();
+
+											if (paramLocals[paramIndex] == retOp) {
+												for (Unit pred : manager.getICFG().getPredsOf(callStmt)) {
+													for (Abstraction d1 : callerD1s) {
+														aliasing.computeAliases(d1, stmt, originalCallArg,
+																Collections.singleton(abs),
+																manager.getICFG().getMethodOf(pred), abs);
+													}
+												}
+											}
+										}
+									}
+								}
+							}
+						}
+
+						setCallSite(source, res, (Stmt) callSite);
+
+						return res;
 					}
 				};
 			}
 
 			@Override
-			public FlowFunction<Abstraction> getCallToReturnFlowFunction(final Unit call, final Unit returnSite) {
-				final Stmt iStmt = (Stmt) call;
-				final InvokeExpr invExpr = iStmt.getInvokeExpr();
-
-				final Value[] callArgs = new Value[iStmt.getInvokeExpr().getArgCount()];
-				for (int i = 0; i < iStmt.getInvokeExpr().getArgCount(); i++)
-					callArgs[i] = iStmt.getInvokeExpr().getArg(i);
+			public FlowFunction<Abstraction> getCallToReturnFlowFunction(Unit callSite, Unit returnSite) {
+				if (!(callSite instanceof Stmt)) {
+					return KillAll.v();
+				}
+
+				final Aliasing aliasing = manager.getAliasing();
+				if (aliasing == null)
+					return KillAll.v();
+
+				final Stmt callStmt = (Stmt) callSite;
+				final InvokeExpr invExpr = callStmt.getInvokeExpr();
+
+				final Value[] callArgs = new Value[invExpr.getArgCount()];
+				for (int i = 0; i < invExpr.getArgCount(); i++) {
+					callArgs[i] = invExpr.getArg(i);
+				}
 
 				final SootMethod callee = invExpr.getMethod();
 
-				final DefinitionStmt defStmt = iStmt instanceof DefinitionStmt ? (DefinitionStmt) iStmt : null;
+				final boolean isSink = manager.getSourceSinkManager() != null
+						&& manager.getSourceSinkManager().getSinkInfo(callStmt, manager, null) != null;
 
 				return new SolverCallToReturnFlowFunction() {
 					@Override
 					public Set<Abstraction> computeTargets(Abstraction d1, Abstraction source) {
-						if (source == getZeroValue())
-							return null;
-						assert source.isAbstractionActive() || manager.getConfig().getFlowSensitiveAliasing();
-
 						// Notify the handler if we have one
 						if (taintPropagationHandler != null)
-							taintPropagationHandler.notifyFlowIn(call, source, manager,
-									FlowFunctionType.CallToReturnFlowFunction);
-
-						// Compute wrapper aliases
-						if (taintWrapper != null) {
-							Set<Abstraction> wrapperAliases = taintWrapper.getAliasesForMethod(iStmt, d1, source);
-							if (wrapperAliases != null && !wrapperAliases.isEmpty()) {
-								Set<Abstraction> passOnSet = new HashSet<>(wrapperAliases.size());
-								for (Abstraction abs : wrapperAliases) {
-									if (defStmt == null || defStmt.getLeftOp() != abs.getAccessPath().getPlainValue())
-										passOnSet.add(abs);
-
-									// Do not pass on this taint, but
-									// trigger the forward analysis
-									for (Unit u : interproceduralCFG().getPredsOf(call))
-										manager.getForwardSolver()
-												.processEdge(new PathEdge<Unit, Abstraction>(d1, u, abs));
-								}
-								return notifyOutFlowHandlers(call, d1, source, passOnSet,
-										FlowFunctionType.CallToReturnFlowFunction);
-							}
-						}
-
-						// Additional check: If all callees are library classes, we pass it on as well
-						boolean mustPropagate = isExcluded(callee);
-
-						// If we don't know what we're calling, we just keep the original taint alive
-						mustPropagate |= interproceduralCFG().getCalleesOfCallAt(call).isEmpty();
-
-						// If the callee does not read the given value, we also need to pass it on since
-						// we do not propagate it into the callee.
-						if (!mustPropagate
-								&& manager.getConfig().getStaticFieldTrackingMode() != StaticFieldTrackingMode.None
-								&& source.getAccessPath().isStaticFieldRef()) {
-							if (interproceduralCFG().isStaticFieldUsed(callee, source.getAccessPath().getFirstField()))
-								return null;
-						}
-
-						// We may not pass on a taint if it is overwritten by this call
-						if (iStmt instanceof DefinitionStmt
-								&& ((DefinitionStmt) iStmt).getLeftOp() == source.getAccessPath().getPlainValue()) {
-							return null;
-						}
-
-						// If the base local of the invocation is tainted, we do not pass on the taint
-						if (!mustPropagate && iStmt.getInvokeExpr() instanceof InstanceInvokeExpr) {
-							InstanceInvokeExpr iinv = (InstanceInvokeExpr) iStmt.getInvokeExpr();
-							if (iinv.getBase() == source.getAccessPath().getPlainValue()
-									&& !interproceduralCFG().getCalleesOfCallAt(call).isEmpty())
-								return null;
-						}
-
-						// We do not pass taints on parameters over the call-to-return edge
-						if (!mustPropagate) {
-							for (int i = 0; i < callArgs.length; i++)
-								if (callArgs[i] == source.getAccessPath().getPlainValue())
-									return null;
-						}
-
-						return notifyOutFlowHandlers(call, d1, source, Collections.singleton(source),
-								FlowFunctionType.CallToReturnFlowFunction);
+							taintPropagationHandler.notifyFlowIn(callSite, source, manager,
+									TaintPropagationHandler.FlowFunctionType.CallToReturnFlowFunction);
+
+						Set<Abstraction> res = computeTargetsInternal(d1,
+								source.isAbstractionActive() ? source : source.getActiveCopy());
+						return notifyOutFlowHandlers(callSite, d1, source, res,
+								TaintPropagationHandler.FlowFunctionType.CallToReturnFlowFunction);
+					}
+
+					private Set<Abstraction> computeTargetsInternal(Abstraction d1, Abstraction source) {
+						if (manager.getConfig().getStopAfterFirstFlow() && !results.isEmpty())
+							return null;
+
+						Set<Abstraction> res = null;
+						ByReferenceBoolean killSource = new ByReferenceBoolean();
+						ByReferenceBoolean killAll = new ByReferenceBoolean();
+						// if we have a RuleManager, apply the rules
+						if (propagationRules != null) {
+							res = propagationRules.applyCallToReturnFlowFunction(d1, source, callStmt, killSource,
+									killAll, true);
+						}
+						// On killAll, we do not propagate and can stop here
+						if (killAll.value)
+							return null;
+
+						// Instanciate res if RuleManager did return null
+						if (res == null)
+							res = new HashSet<>();
+
+						// If left side is tainted, the return value overwrites the taint
+						// CallFlow takes care of tainting the return value
+						if (callStmt instanceof AssignStmt && aliasing.mayAlias(((AssignStmt) callStmt).getLeftOp(),
+								source.getAccessPath().getPlainValue())) {
+							return res;
+						}
+
+						// If we do not know the callees, we can not reason
+						// To not break anything, propagate over
+						if (interproceduralCFG().getCalleesOfCallAt(callSite).isEmpty()) {
+							if (source != zeroValue)
+								res.add(source);
+							return res;
+						}
+
+						// Assumption: Sinks only leak taints but never
+						// overwrite them. This is needed e.g. if an heap object
+						// is an argument and leaked twice in the same path.
+						// See also Android Source Sink Tests
+						if (isSink && !manager.getConfig().getInspectSinks()) {
+							if (source != zeroValue)
+								res.add(source);
+						}
+
+						// If method is excluded, add the taint to not
+						// break anything
+						if (isExcluded(callee)) {
+							if (source != zeroValue)
+								res.add(source);
+						}
+
+						// Static values can be propagated over methods if
+						// the value isn't written inside the method.
+						// Otherwise CallFlowFunction already does the job.
+						if (manager.getConfig()
+								.getStaticFieldTrackingMode() != InfoflowConfiguration.StaticFieldTrackingMode.None
+								&& source.getAccessPath().isStaticFieldRef() && interproceduralCFG()
+										.isStaticFieldUsed(callee, source.getAccessPath().getFirstField()))
+							return res;
+
+						if (callee.isNative() && ncHandler != null) {
+							for (Value arg : callArgs) {
+								if (aliasing.mayAlias(arg, source.getAccessPath().getPlainValue())) {
+									Set<Abstraction> nativeAbs = ncHandler.getTaintedValues(callStmt, source, callArgs);
+									if (nativeAbs != null) {
+										res.addAll(nativeAbs);
+
+										// Compute the aliases
+										for (Abstraction abs : nativeAbs) {
+											enterConditional(abs, callStmt, returnSite);
+											if (abs.getAccessPath().isStaticFieldRef()
+													|| aliasing.canHaveAliasesRightSide(callStmt,
+															abs.getAccessPath().getPlainValue(), abs)) {
+												for (Unit pred : manager.getICFG().getPredsOf(callStmt))
+													aliasing.computeAliases(d1, (Stmt) pred,
+															abs.getAccessPath().getPlainValue(), res,
+															interproceduralCFG().getMethodOf(pred), abs);
+											}
+										}
+									}
+									break;
+								}
+							}
+						}
+						// Do not pass base if tainted
+						// CallFlow passes this into the callee
+						// unless the callee is native and can not be visited
+						// The third condition represents a tainted reference without any fields tainted
+						// of which the callee only can overwrite the reference to the object but not
+						// its contents
+						if (invExpr instanceof InstanceInvokeExpr
+								&& aliasing.mayAlias(((InstanceInvokeExpr) invExpr).getBase(),
+										source.getAccessPath().getPlainValue())
+								&& (source.getAccessPath().getTaintSubFields()
+										|| source.getAccessPath().getFragmentCount() > 0)
+								&& !callee.isNative())
+							return res;
+
+						// Do not pass over reference parameters
+						// CallFlow passes this into the callee
+						if (Arrays.stream(callArgs).anyMatch(arg -> !isPrimitiveOrStringBase(source)
+								&& aliasing.mayAlias(arg, source.getAccessPath().getPlainValue())))
+							return res;
+
+						if (!killSource.value && source != zeroValue)
+							res.add(source);
+
+						setCallSite(source, res, callStmt);
+
+						if (manager.getConfig().getImplicitFlowMode().trackControlFlowDependencies()
+								&& source.getDominator() == null && res.contains(source)) {
+							IInfoflowCFG.UnitContainer dom = manager.getICFG().getDominatorOf(callSite);
+							if (dom.getUnit() != null && dom.getUnit() != returnSite) {
+								res.remove(source);
+								res.add(source.deriveNewAbstractionWithDominator(dom.getUnit()));
+							}
+						}
+
+						return res;
 					}
 				};
 			}
 
+			private void setCallSite(Abstraction source, Set<Abstraction> set, Stmt callStmt) {
+				for (Abstraction abs : set) {
+					if (!abs.equals(source))
+						abs.setCorrespondingCallSite(callStmt);
+				}
+			}
+
+			/**
+			 * Sets the dominator if the taint enters a conditional
+			 *
+			 * @param abs      target abstraction
+			 * @param stmt     Current statement
+			 * @param destStmt Destination statement
+			 */
+			private void enterConditional(Abstraction abs, Unit stmt, Unit destStmt) {
+				if (!manager.getConfig().getImplicitFlowMode().trackControlFlowDependencies()
+						|| abs.getDominator() != null)
+					return;
+				IInfoflowCFG.UnitContainer dom = manager.getICFG().getDominatorOf(stmt);
+				if (dom.getUnit() != null && dom.getUnit() != destStmt) {
+					abs.setDominator(dom.getUnit());
+				}
+			}
+
+			private boolean isPrimitiveOrStringBase(Abstraction abs) {
+				Type t = abs.getAccessPath().getBaseType();
+				return t instanceof PrimType
+						|| (TypeUtils.isStringType(t) && !abs.getAccessPath().getCanHaveImmutableAliases());
+			}
+
+			private boolean isPrimitiveOrStringType(Type t) {
+				return t instanceof PrimType || TypeUtils.isStringType(t);
+			}
 		};
 	}
 
-=======
-    private final static boolean DEBUG_PRINT = false;
-    private final static boolean ONLY_CALLS = false;
-
-    private final PropagationRuleManager propagationRules;
-    protected final TaintPropagationResults results;
-
-    public BackwardsInfoflowProblem(InfoflowManager manager,
-                                    Abstraction zeroValue, IPropagationRuleManagerFactory ruleManagerFactory) {
-        super(manager);
-
-        this.zeroValue = zeroValue == null ? createZeroValue() : zeroValue;
-        this.results = new TaintPropagationResults(manager);
-        this.propagationRules = ruleManagerFactory.createRuleManager(manager, this.zeroValue, results);
-    }
-
-    @Override
-    protected FlowFunctions<Unit, Abstraction, SootMethod> createFlowFunctionsFactory() {
-        return new FlowFunctions<Unit, Abstraction, SootMethod>() {
-            @Override
-            public FlowFunction<Abstraction> getNormalFlowFunction(Unit srcUnit, Unit destUnit) {
-                if (!(srcUnit instanceof Stmt))
-                    return KillAll.v();
-
-                final Aliasing aliasing = manager.getAliasing();
-                if (aliasing == null)
-                    return KillAll.v();
-
-                return new SolverNormalFlowFunction() {
-                    @Override
-                    public Set<Abstraction> computeTargets(Abstraction d1, Abstraction source) {
-                        if (taintPropagationHandler != null)
-                            taintPropagationHandler.notifyFlowIn(srcUnit, source, manager,
-                                    TaintPropagationHandler.FlowFunctionType.NormalFlowFunction);
-
-                        Set<Abstraction> res = computeTargetsInternal(d1, source.isAbstractionActive() ? source : source.getActiveCopy());
-                        if (DEBUG_PRINT && !ONLY_CALLS)
-                            System.out.println("Normal" + "\n" + "In: " + source.toString() + "\n" + "Stmt: " + srcUnit.toString() + "\n" + "Out: " + (res == null ? "[]" : res.toString()) + "\n" + "---------------------------------------");
-
-                        return notifyOutFlowHandlers(srcUnit, d1, source, res,
-                                TaintPropagationHandler.FlowFunctionType.NormalFlowFunction);
-                    }
-
-                    private Set<Abstraction> computeTargetsInternal(Abstraction d1, Abstraction source) {
-                        Set<Abstraction> res = null;
-                        ByReferenceBoolean killSource = new ByReferenceBoolean();
-                        ByReferenceBoolean killAll = new ByReferenceBoolean();
-                        // If we have a RuleManager, apply the rules
-                        if (propagationRules != null) {
-                            res = propagationRules.applyNormalFlowFunction(d1, source, (Stmt) srcUnit,
-                                    (Stmt) destUnit, killSource, killAll);
-                        }
-                        // On killAll, we do not propagate anything and can stop here
-                        if (killAll.value)
-                            return null;
-
-                        // Instanciate res in case the RuleManager did return null
-                        if (res == null)
-                            res = new HashSet<>();
-
-                        // Shortcut: propagate implicit taint over the statement.
-                        if (source.getAccessPath().isEmpty()) {
-                            if (killSource.value)
-                                res.remove(source);
-                            return res;
-                        }
-
-                        if (!(srcUnit instanceof AssignStmt))
-                            return res;
-
-                        final AssignStmt assignStmt = (AssignStmt) srcUnit;
-                        // left can not be an expr
-                        final Value leftVal = assignStmt.getLeftOp();
-                        final Value rightOp = assignStmt.getRightOp();
-                        final Value[] rightVals = BaseSelector.selectBaseList(rightOp, true);
-
-                        AccessPath ap = source.getAccessPath();
-                        Local sourceBase = ap.getPlainValue();
-                        boolean keepSource = false;
-                        // Statements such as c = a + b with the taint c can produce multiple taints because we can not
-                        // decide which one originated from a source at this point.
-                        for (Value rightVal : rightVals) {
-                            boolean addLeftValue = false;
-                            boolean cutFirstFieldLeft = false;
-                            boolean createNewVal = false;
-                            Type leftType = null;
-
-                            if (rightVal instanceof StaticFieldRef) {
-                                StaticFieldRef staticRef = (StaticFieldRef) rightVal;
-
-                                AccessPath mappedAp = aliasing.mayAlias(ap, staticRef);
-                                if (manager.getConfig().getStaticFieldTrackingMode() != InfoflowConfiguration.StaticFieldTrackingMode.None
-                                        && mappedAp != null) {
-                                    addLeftValue = true;
-                                    cutFirstFieldLeft = true;
-                                    if (!mappedAp.equals(ap)) {
-                                        ap = mappedAp;
-                                        source = source.deriveNewAbstraction(ap, null);
-                                    }
-                                }
-                            } else if (rightVal instanceof InstanceFieldRef) {
-                                InstanceFieldRef instRef = (InstanceFieldRef) rightVal;
-
-                                // Kill the taint if o = null
-                                if (instRef.getBase().getType() instanceof NullType)
-                                    return null;
-
-                                AccessPath mappedAp = aliasing.mayAlias(ap, instRef);
-                                // field ref match
-                                if (mappedAp != null) {
-                                    addLeftValue = true;
-                                    // $stack1 = o.x with t=o.x -> T={$stack1}.
-                                    cutFirstFieldLeft =  (mappedAp.getFieldCount() > 0
-                                            && mappedAp.getFirstField() == instRef.getField());
-                                    // We can't really get more precise typewise
-//                                    leftType = leftVal.getType();
-                                    if (!mappedAp.equals(ap)) {
-                                        ap = mappedAp;
-//                                        source = source.deriveNewAbstraction(ap, null);
-                                    }
-                                }
-                                // whole object tainted
-                                else if (aliasing.mayAlias(instRef.getBase(), sourceBase)
-                                        && ap.getTaintSubFields() && ap.getFieldCount() == 0) {
-                                    // $stack1 = o.x with t=o.* -> T={$stack1}.
-                                    addLeftValue = true;
-                                    createNewVal = true;
-//                                    leftType = leftVal.getType();
-                                }
-                            } else if (rightVal instanceof ArrayRef) {
-                                if (!getManager().getConfig().getEnableArrayTracking()
-                                        || ap.getArrayTaintType() == AccessPath.ArrayTaintType.Length)
-                                    continue;
-
-                                ArrayRef arrayRef = (ArrayRef) rightVal;
-                                // do we track indices...
-                                if (getManager().getConfig().getImplicitFlowMode().trackArrayAccesses()) {
-                                    if (arrayRef.getIndex() == sourceBase) {
-                                        addLeftValue = true;
-                                        leftType = ((ArrayType) arrayRef.getBase().getType()).getElementType();
-                                    }
-                                }
-                                // ...or only the whole array?
-                                else if (aliasing.mayAlias(arrayRef.getBase(), sourceBase)) {
-                                    addLeftValue = true;
-                                    leftType = ((ArrayType) arrayRef.getBase().getType()).getElementType();
-                                }
-                            }
-                            if (rightVal == sourceBase) {
-                                addLeftValue = true;
-                                leftType = ap.getBaseType();
-
-                                if (leftVal instanceof ArrayRef) {
-                                    ArrayRef arrayRef = (ArrayRef) leftVal;
-                                    leftType = TypeUtils.buildArrayOrAddDimension(leftType, arrayRef.getType().getArrayType());
-                                } else if (rightOp instanceof InstanceOfExpr) {
-                                    createNewVal = true;
-                                } else if (rightOp instanceof LengthExpr) {
-                                    if (ap.getArrayTaintType() == AccessPath.ArrayTaintType.Contents)
-                                        addLeftValue = false;
-                                    createNewVal = true;
-                                } else if (rightOp instanceof NewArrayExpr) {
-                                    createNewVal = true;
-                                } else {
-                                    if (!manager.getTypeUtils().checkCast(source.getAccessPath(), leftVal.getType()))
-                                        return null;
-                                }
-
-                                if (rightVal instanceof CastExpr) {
-                                    CastExpr ce = (CastExpr) rightOp;
-                                    if (!manager.getHierarchy().canStoreType(leftType, ce.getCastType()))
-                                        leftType = ce.getCastType();
-                                }
-                            }
-
-                            if (addLeftValue) {
-                                AccessPath newAp;
-                                if (createNewVal)
-                                    newAp = manager.getAccessPathFactory().createAccessPath(leftVal, true);
-                                else
-                                    newAp = manager.getAccessPathFactory().copyWithNewValue(ap,
-                                            leftVal, leftType, cutFirstFieldLeft);
-                                Abstraction newAbs = source.deriveNewAbstraction(newAp, assignStmt);
-
-
-                                if (newAbs != null) {
-                                    if (aliasing.canHaveAliasesRightSide(assignStmt, leftVal, newAbs)) {
-                                        for (Unit pred : manager.getICFG().getPredsOf(srcUnit))
-                                            aliasing.computeAliases(d1, (Stmt) pred, leftVal, Collections.singleton(newAbs),
-                                                interproceduralCFG().getMethodOf(pred), newAbs);
-                                    }
-                                }
-                            }
-
-                            boolean addRightValue = false;
-                            boolean cutFirstField = false;
-                            Type rightType = null;
-
-                            // S.x
-                            if (leftVal instanceof StaticFieldRef) {
-                                StaticFieldRef staticRef = (StaticFieldRef) leftVal;
-
-                                AccessPath mappedAp = aliasing.mayAlias(ap, staticRef);
-                                // If we do not track statics, just skip this rightVal
-                                if (getManager().getConfig().getStaticFieldTrackingMode()
-                                        != InfoflowConfiguration.StaticFieldTrackingMode.None
-                                        && mappedAp != null) {
-                                    addRightValue = true;
-                                    cutFirstField = true;
-                                    rightType = mappedAp.getFirstFieldType();
-                                    if (!mappedAp.equals(ap)) {
-                                        ap = mappedAp;
-                                        source = source.deriveNewAbstraction(ap, null);
-                                    }
-                                }
-                            }
-                            // o.x
-                            else if (leftVal instanceof InstanceFieldRef) {
-                                InstanceFieldRef instRef = ((InstanceFieldRef) leftVal);
-
-                                // Kill the taint if o = null
-                                if (instRef.getBase().getType() instanceof NullType)
-                                    return null;
-
-                                AccessPath mappedAp = aliasing.mayAlias(ap, instRef);
-                                // field reference match
-                                if (mappedAp != null) {
-                                    addRightValue = true;
-                                    // o.x = $stack1 with t=o.x -> T={$stack1}. Without it would be $stack1.x.
-                                    cutFirstField = (mappedAp.getFieldCount() > 0
-                                            && mappedAp.getFirstField() == instRef.getField());
-                                    // If there was a path expansion (cutFirstField = false), we can not
-                                    // precise the type using the left field
-                                    rightType = mappedAp.getFirstFieldType();
-                                    if (!mappedAp.equals(ap)) {
-                                        ap = mappedAp;
-                                        source = source.deriveNewAbstraction(ap, null);
-                                    }
-                                }
-                                // whole object tainted
-                                else if (aliasing.mayAlias(instRef.getBase(), sourceBase)
-                                        && ap.getTaintSubFields() && ap.getFieldCount() == 0) {
-                                    // o.x = $stack1 with t=o.* -> T={$stack1}. No cut as source has no fields.
-                                    addRightValue = true;
-                                    rightType = instRef.getField().getType();
-                                    // Because the whole object is tainted, we can not kill our source
-                                    // as we do not know in which field the tainted value lies.
-                                    keepSource = true;
-                                }
-                            } else if (leftVal instanceof ArrayRef) {
-                                // If we don't track arrays or just the length is tainted we have nothing to do.
-                                if (!getManager().getConfig().getEnableArrayTracking()
-                                        || ap.getArrayTaintType() == AccessPath.ArrayTaintType.Length)
-                                    continue;
-
-                                ArrayRef arrayRef = (ArrayRef) leftVal;
-                                // do we track indices...
-                                if (getManager().getConfig().getImplicitFlowMode().trackArrayAccesses()) {
-                                    if (arrayRef.getIndex() == sourceBase) {
-                                        addRightValue = true;
-                                        rightType = ((ArrayType) arrayRef.getBase().getType()).getElementType();
-                                    }
-                                }
-                                // ...or only the whole array?
-                                else if (aliasing.mayAlias(arrayRef.getBase(), sourceBase)) {
-                                    addRightValue = true;
-                                    rightType = ((ArrayType) arrayRef.getBase().getType()).getElementType();
-                                    // We don't track indices => we don't know if the tainted value was at this index
-                                    keepSource = true;
-                                }
-                            }
-                            // default case
-                            else if (aliasing.mayAlias(leftVal, sourceBase)) {
-                                if (rightOp instanceof InstanceOfExpr) {
-                                    // Left side is a boolean but the resulting taint
-                                    // needs to be the object type
-                                    rightType = rightVal.getType();
-                                } else if (rightOp instanceof CastExpr) {
-                                    // CastExpr only make the types more imprecise backwards
-                                    // but we need to kill impossible casts
-                                    CastExpr ce = (CastExpr) rightOp;
-                                    if (!manager.getTypeUtils().checkCast(ce.getCastType(), rightVal.getType()))
-                                        return null;
-                                }
-                                // LengthExpr/RHS ArrayRef and NewArrayExpr handled in ArrayPropagationRule.
-                                // We allow NewArrayExpr to pass for removing the source but not creating a new
-                                // taint below.
-                                addRightValue = !(rightOp instanceof LengthExpr || rightOp instanceof ArrayRef);
-                            }
-
-                            if (addRightValue) {
-                                // keepSource is true if
-                                // ... the whole object is tainted
-                                // ... the left side is an ArrayRef
-                                if (!keepSource)
-                                    res.remove(source);
-
-                                boolean isImplicit = source.getDominator() != null;
-                                if (isImplicit)
-                                    res.add(source.deriveConditionalUpdate(assignStmt));
-
-                                if (rightVal instanceof Constant)
-                                    continue;
-
-                                // NewExpr's can not be tainted
-                                // so we can stop here
-                                if (rightOp instanceof AnyNewExpr)
-                                    continue;
-
-                                AccessPath newAp = manager.getAccessPathFactory().copyWithNewValue(ap,
-                                            rightVal, rightType, cutFirstField);
-                                Abstraction newAbs = source.deriveNewAbstraction(newAp, assignStmt);
-                                if (newAbs != null) {
-                                    if (rightVal instanceof StaticFieldRef && manager.getConfig().getStaticFieldTrackingMode()
-                                            == InfoflowConfiguration.StaticFieldTrackingMode.ContextFlowInsensitive)
-                                        manager.getGlobalTaintManager().addToGlobalTaintState(newAbs);
-                                    else {
-                                        enterConditional(newAbs, assignStmt, destUnit);
-                                        res.add(newAbs);
-
-                                        if (isPrimitiveOrStringBase(source)) {
-                                            newAbs.setTurnUnit(srcUnit);
-                                        } else if (leftVal instanceof FieldRef
-                                                && isPrimitiveOrStringType(((FieldRef) leftVal).getField().getType())
-                                                && !ap.getCanHaveImmutableAliases()) {
-                                            newAbs.setTurnUnit(srcUnit);
-                                        } else {
-                                            if (aliasing.canHaveAliasesRightSide(assignStmt, rightVal, newAbs)) {
-                                                for (Unit pred : manager.getICFG().getPredsOf(assignStmt))
-                                                    aliasing.computeAliases(d1, (Stmt) pred, rightVal, res,
-                                                        interproceduralCFG().getMethodOf(pred), newAbs);
-                                            }
-                                        }
-                                    }
-                                }
-                            }
-                        }
-
-                        return res;
-                    }
-                };
-            }
-
-            @Override
-            public FlowFunction<Abstraction> getCallFlowFunction(final Unit callStmt,
-                                                                 final SootMethod dest) {
-                if (!dest.isConcrete()) {
-                    logger.debug("Call skipped because target has no body: {} -> {}", callStmt, dest);
-                    return KillAll.v();
-                }
-
-                final Aliasing aliasing = manager.getAliasing();
-                if (aliasing == null)
-                    return KillAll.v();
-
-                if (!(callStmt instanceof Stmt))
-                    return KillAll.v();
-
-                final Stmt stmt = (Stmt) callStmt;
-                final InvokeExpr ie = stmt.containsInvokeExpr() ? stmt.getInvokeExpr() : null;
-
-                final Local[] paramLocals = dest.getActiveBody().getParameterLocals().toArray(new Local[0]);
-                final Local thisLocal = dest.isStatic() ? null : dest.getActiveBody().getThisLocal();
-
-                final boolean isSource = manager.getSourceSinkManager() != null
-                        && manager.getSourceSinkManager().getSourceInfo((Stmt) callStmt, manager) != null;
-                final boolean isSink = manager.getSourceSinkManager() != null
-                        && manager.getSourceSinkManager().getSinkInfo(stmt, manager, null) != null;
-
-                final boolean isExecutorExecute = interproceduralCFG().isExecutorExecute(ie, dest);
-                final boolean isReflectiveCallSite = interproceduralCFG().isReflectiveCallSite(ie);
-
-                return new SolverCallFlowFunction() {
-                    @Override
-                    public Set<Abstraction> computeTargets(Abstraction d1, Abstraction source) {
-                        if (source == getZeroValue())
-                            return null;
-
-                        // Notify the handler if we have one
-                        if (taintPropagationHandler != null)
-                            taintPropagationHandler.notifyFlowIn(stmt, source, manager,
-                                    TaintPropagationHandler.FlowFunctionType.CallFlowFunction);
-
-                        Set<Abstraction> res = computeTargetsInternal(d1, source.isAbstractionActive() ? source : source.getActiveCopy());
-                        if (res != null) {
-                            for (Abstraction abs : res)
-                                aliasing.getAliasingStrategy().injectCallingContext(abs, solver, dest, callStmt, source, d1);
-                        }
-                        if (DEBUG_PRINT)
-                            System.out.println("Call" + "\n" + "In: " + source.toString() + "\n" + "Stmt: " + stmt.toString() + "\n" + "Out: " + (res == null ? "[]" : res.toString()) + "\n" + "---------------------------------------");
-
-                        return notifyOutFlowHandlers(stmt, d1, source, res,
-                                TaintPropagationHandler.FlowFunctionType.CallFlowFunction);
-                    }
-
-                    private Set<Abstraction> computeTargetsInternal(Abstraction d1, Abstraction source) {
-                        // Respect user settings
-                        if (manager.getConfig().getStopAfterFirstFlow() && !results.isEmpty())
-                            return null;
-                        if (!manager.getConfig().getInspectSources() && isSource)
-                            return null;
-                        if (!manager.getConfig().getInspectSinks() && isSink)
-                            return null;
-                        if (manager.getConfig().getStaticFieldTrackingMode() ==
-                                InfoflowConfiguration.StaticFieldTrackingMode.None && dest.isStaticInitializer())
-                            return null;
-
-                        // Do not propagate into Soot library classes if that optimization is enabled
-                        // CallToReturn handles the propagation over the excluded statement
-                        if (isExcluded(dest))
-                            return null;
-
-                        // not used static fields do not need to be propagated
-                        if (manager.getConfig().getStaticFieldTrackingMode()
-                                != InfoflowConfiguration.StaticFieldTrackingMode.None
-                                && source.getAccessPath().isStaticFieldRef()) {
-                            // static fields first get pushed onto the stack before used,
-                            // so we check for a read on the base class
-                            if (!(interproceduralCFG().isStaticFieldUsed(dest, source.getAccessPath().getFirstField())
-                                    || interproceduralCFG().isStaticFieldRead(dest, source.getAccessPath().getFirstField())))
-                                return null;
-                        }
-
-                        Set<Abstraction> res = null;
-                        ByReferenceBoolean killAll = new ByReferenceBoolean();
-                        if (propagationRules != null)
-                            res = propagationRules.applyCallFlowFunction(d1, source, stmt, dest, killAll);
-                        if (killAll.value)
-                            return null;
-
-                        // Instanciate in case RuleManager did not produce an object
-                        if (res == null)
-                            res = new HashSet<>();
-
-                        // x = o.m(a1, ..., an)
-                        // Taints the return if needed
-                        if (callStmt instanceof AssignStmt) {
-                            AssignStmt assignStmt = (AssignStmt) callStmt;
-                            Value left = assignStmt.getLeftOp();
-
-                            boolean isImplicit = source.getDominator() != null;
-
-                            // we only taint the return statement(s) if x is tainted
-                            if (aliasing.mayAlias(left, source.getAccessPath().getPlainValue()) && !isImplicit) {
-                                for (Unit unit : dest.getActiveBody().getUnits()) {
-                                    if (unit instanceof ReturnStmt) {
-                                        ReturnStmt returnStmt = (ReturnStmt) unit;
-                                        Value retVal = returnStmt.getOp();
-                                        if (retVal instanceof Local) {
-                                            // if types are incompatible, stop here
-                                            if (!manager.getTypeUtils().checkCast(source.getAccessPath().getBaseType(), retVal.getType()))
-                                                continue;
-
-                                            AccessPath ap = manager.getAccessPathFactory().copyWithNewValue(
-                                                    source.getAccessPath(), retVal, returnStmt.getOp().getType(), false);
-                                            Abstraction abs = source.deriveNewAbstraction(ap, stmt);
-                                            if (abs != null) {
-                                                if (isPrimitiveOrStringBase(source))
-                                                    abs.setTurnUnit(stmt);
-
-                                                if (abs.getDominator() == null && manager.getConfig().getImplicitFlowMode().trackControlFlowDependencies()) {
-                                                    List<Unit> condUnits = manager.getICFG().getConditionalBranchIntraprocedural(returnStmt);
-                                                    if (condUnits.size() >= 1) {
-                                                        abs.setDominator(condUnits.get(0));
-                                                        for (int i = 1; i < condUnits.size(); i++)
-                                                            res.add(abs.deriveNewAbstractionWithDominator(condUnits.get(i)));
-                                                    }
-                                                }
-
-                                                res.add(abs);
-                                            }
-                                        }
-                                    }
-                                }
-                            }
-                        }
-
-                        // static fields access path stay the same
-                        if (manager.getConfig().getStaticFieldTrackingMode() !=
-                                InfoflowConfiguration.StaticFieldTrackingMode.None
-                                && source.getAccessPath().isStaticFieldRef()) {
-                            Abstraction abs = source.deriveNewAbstraction(source.getAccessPath(), stmt);
-                            if (abs != null)
-                                res.add(abs);
-                        }
-
-                        // o.m(a1, ..., an)
-                        // map o.f to this.f
-                        if (!isExecutorExecute && !source.getAccessPath().isStaticFieldRef() && !dest.isStatic()) {
-                            InstanceInvokeExpr instanceInvokeExpr = (InstanceInvokeExpr) stmt.getInvokeExpr();
-                            Value callBase = isReflectiveCallSite ?
-                                    instanceInvokeExpr.getArg(0) : instanceInvokeExpr.getBase();
-
-                            Value sourceBase = source.getAccessPath().getPlainValue();
-                            if (aliasing.mayAlias(callBase, sourceBase) && manager.getTypeUtils()
-                                    .hasCompatibleTypesForCall(source.getAccessPath(), dest.getDeclaringClass())) {
-                                // second condition prevents mapping o if it is also a parameter
-                                if (isReflectiveCallSite
-                                        || instanceInvokeExpr.getArgs().stream().noneMatch(arg -> arg == sourceBase)) {
-                                    AccessPath ap = manager.getAccessPathFactory()
-                                            .copyWithNewValue(source.getAccessPath(), thisLocal);
-                                    Abstraction abs = source.deriveNewAbstraction(ap, (Stmt) callStmt);
-                                    if (abs != null)
-                                        res.add(abs);
-                                }
-                            }
-                        }
-
-                        // map arguments to parameter
-                        if (isExecutorExecute) {
-                            if (ie != null && aliasing.mayAlias(ie.getArg(0), source.getAccessPath().getPlainValue())) {
-                                AccessPath ap = manager.getAccessPathFactory().copyWithNewValue(source.getAccessPath(),
-                                        thisLocal);
-                                Abstraction abs = source.deriveNewAbstraction(ap, stmt);
-                                if (abs != null)
-                                    res.add(abs);
-                            }
-                        } else if (ie != null && dest.getParameterCount() > 0) {
-                            for (int i = isReflectiveCallSite ? 1 : 0; i < ie.getArgCount(); i++) {
-                                if (!aliasing.mayAlias(ie.getArg(i), source.getAccessPath().getPlainValue()))
-                                    continue;
-                                if (isPrimitiveOrStringBase(source))
-                                    continue;
-                                if (!source.getAccessPath().getTaintSubFields())
-                                    continue;
-
-                                // If the variable was overwritten
-                                // somewehere in the callee, we assume
-                                // it to overwritten on all paths (yeah,
-                                // I know ...) Otherwise, we need SSA
-                                // or lots of bookkeeping to avoid FPs
-                                // (BytecodeTests.flowSensitivityTest1).
-                                if (interproceduralCFG().methodWritesValue(dest, paramLocals[i]))
-                                    continue;
-
-                                // taint all parameters if reflective call site
-                                if (isReflectiveCallSite) {
-                                    for (Value param : paramLocals) {
-                                        AccessPath ap = manager.getAccessPathFactory().copyWithNewValue(
-                                                source.getAccessPath(), param, null, false);
-                                        Abstraction abs = source.deriveNewAbstraction(ap, stmt);
-                                        if (abs != null)
-                                            res.add(abs);
-                                    }
-                                    // taint just the tainted parameter
-                                } else {
-                                    AccessPath ap = manager.getAccessPathFactory().copyWithNewValue(
-                                            source.getAccessPath(), paramLocals[i]);
-                                    Abstraction abs = source.deriveNewAbstraction(ap, stmt);
-                                    if (abs != null) {
-                                        res.add(abs);
-                                    }
-                                }
-                            }
-                        }
-
-                        return res;
-                    }
-                };
-            }
-
-            @Override
-            public FlowFunction<Abstraction> getReturnFlowFunction(Unit callSite, SootMethod callee, Unit
-                    exitSite, Unit returnSite) {
-                if (callSite != null && !(callSite instanceof Stmt))
-                    return KillAll.v();
-
-                final Aliasing aliasing = manager.getAliasing();
-                if (aliasing == null)
-                    return KillAll.v();
-
-                final Value[] paramLocals = new Value[callee.getParameterCount()];
-                for (int i = 0; i < callee.getParameterCount(); i++)
-                    paramLocals[i] = callee.getActiveBody().getParameterLocal(i);
-
-                final Stmt stmt = (Stmt) callSite;
-                final InvokeExpr ie = (stmt != null && stmt.containsInvokeExpr()) ? stmt.getInvokeExpr() : null;
-                final boolean isReflectiveCallSite = interproceduralCFG().isReflectiveCallSite(ie);
-                final Stmt callStmt = (Stmt) callSite;
-                final Stmt exitStmt = (Stmt) exitSite;
-//                final ReturnStmt returnStmt = (exitSite instanceof ReturnStmt) ? (ReturnStmt) exitSite : null;
-
-                final Local thisLocal = callee.isStatic() ? null : callee.getActiveBody().getThisLocal();
-                final boolean isExecutorExecute = interproceduralCFG().isExecutorExecute(ie, callee);
-
-                return new SolverReturnFlowFunction() {
-                    @Override
-                    public Set<Abstraction> computeTargets(Abstraction source, Abstraction calleeD1, Collection<Abstraction> callerD1s) {
-                        if (source == getZeroValue())
-                            return null;
-                        if (callSite == null)
-                            return null;
-
-                        if (taintPropagationHandler != null)
-                            taintPropagationHandler.notifyFlowIn(stmt, source, manager,
-                                    TaintPropagationHandler.FlowFunctionType.ReturnFlowFunction);
-
-                        Set<Abstraction> res = computeTargetsInternal(source.isAbstractionActive() ? source : source.getActiveCopy(), calleeD1, callerD1s);
-                        if (DEBUG_PRINT)
-                            System.out.println("Return" + "\n" + "In: " + source.toString() + "\n" + "Stmt: " + stmt.toString() + "\n" + "Out: " + (res == null ? "[]" : res.toString()) + "\n" + "---------------------------------------");
-                        return notifyOutFlowHandlers(exitSite, calleeD1, source, res,
-                                TaintPropagationHandler.FlowFunctionType.ReturnFlowFunction);
-                    }
-
-                    private Set<Abstraction> computeTargetsInternal(Abstraction source, Abstraction calleeD1, Collection<Abstraction> callerD1s) {
-                        if (manager.getConfig().getStopAfterFirstFlow() && !results.isEmpty())
-                            return null;
-
-                        Set<Abstraction> res = null;
-                        ByReferenceBoolean killAll = new ByReferenceBoolean();
-                        if (propagationRules != null)
-                            res = propagationRules.applyReturnFlowFunction(callerD1s, calleeD1, source,
-                                    (Stmt) exitSite, (Stmt) returnSite, (Stmt) callSite, killAll);
-                        if (killAll.value)
-                            return null;
-
-                        // Already handled in the rule
-                        if (source.getAccessPath().isEmpty())
-                            return res;
-
-                        if (res == null)
-                            res = new HashSet<>();
-
-                        // Static fields get propagated unchanged
-                        if (manager.getConfig().getStaticFieldTrackingMode()
-                                != InfoflowConfiguration.StaticFieldTrackingMode.None
-                                && source.getAccessPath().isStaticFieldRef()) {
-                            res.add(source);
-                        }
-
-                        // o.m(a1, ..., an)
-                        // map o.f to this.f
-                        if (!isExecutorExecute && !callee.isStatic()) {
-                            Value sourceBase = source.getAccessPath().getPlainValue();
-                            if (aliasing.mayAlias(thisLocal, sourceBase) && manager.getTypeUtils()
-                                    .hasCompatibleTypesForCall(source.getAccessPath(), callee.getDeclaringClass())) {
-                                InstanceInvokeExpr instanceInvokeExpr = (InstanceInvokeExpr) stmt.getInvokeExpr();
-                                Value callBase = isReflectiveCallSite ?
-                                        instanceInvokeExpr.getArg(0) : instanceInvokeExpr.getBase();
-
-                                // Either the callBase is from a reflective call site
-                                // or the source base doesn't match with any parameters
-                                if (isReflectiveCallSite ||
-                                        instanceInvokeExpr.getArgs().stream().noneMatch(arg -> aliasing.mayAlias(arg, sourceBase))) {
-                                    AccessPath ap = manager.getAccessPathFactory()
-                                            .copyWithNewValue(source.getAccessPath(), callBase, isReflectiveCallSite ? null
-                                                    : source.getAccessPath().getBaseType(), false);
-                                    Abstraction abs = source.deriveNewAbstraction(ap, (Stmt) exitStmt);
-                                    if (abs != null) {
-                                        enterConditional(abs, callSite, returnSite);
-                                        res.add(abs);
-                                    }
-                                }
-                            }
-                        }
-
-                        // map arguments to parameter
-                        if (isExecutorExecute && ie != null) {
-                            if (aliasing.mayAlias(thisLocal, source.getAccessPath().getPlainValue())) {
-                                AccessPath ap = manager.getAccessPathFactory().copyWithNewValue(source.getAccessPath(),
-                                        ie.getArg(0));
-                                Abstraction abs = source.deriveNewAbstraction(ap, exitStmt);
-                                if (abs != null) {
-                                    enterConditional(abs, callSite, returnSite);
-                                    res.add(abs);
-                                }
-                            }
-                        } else if (ie != null) {
-                            for (int paramIndex = 0; paramIndex < callee.getParameterCount(); paramIndex++) {
-                                if (!aliasing.mayAlias(source.getAccessPath().getPlainValue(), paramLocals[paramIndex]))
-                                    continue;
-
-                                Value originalCallArg = ie.getArg(isReflectiveCallSite ? 1 : paramIndex);
-                                if (!AccessPath.canContainValue(originalCallArg))
-                                    continue;
-                                if (!isReflectiveCallSite && !manager.getTypeUtils()
-                                        .checkCast(source.getAccessPath(), originalCallArg.getType()))
-                                    continue;
-
-                                AccessPath ap = manager.getAccessPathFactory().copyWithNewValue(
-                                        source.getAccessPath(), originalCallArg,
-                                        isReflectiveCallSite ? null : source.getAccessPath().getBaseType(),
-                                        false);
-                                Abstraction abs = source.deriveNewAbstraction(ap, exitStmt);
-                                if (abs != null) {
-                                    enterConditional(abs, callSite, returnSite);
-                                    res.add(abs);
-
-                                    if (!isReflectiveCallSite && aliasing.canHaveAliasesRightSide(callStmt, originalCallArg, abs)) {
-                                        // see HeapTests#testAliases
-                                        // If two arguments are the same, we maybe missed one parameter
-                                        // so we fully revisit the callSite using aliasing
-                                        SootMethod caller = manager.getICFG().getMethodOf(callStmt);
-                                        boolean foundDuplicate = false;
-                                        // Look if we have a duplicate argument to originalCallArg
-                                        for (int argIndex = 0; argIndex < ie.getArgCount(); argIndex++) {
-                                            if (paramIndex != argIndex && originalCallArg == ie.getArg(argIndex)) {
-                                                foundDuplicate = true;
-                                                break;
-                                            }
-                                        }
-                                        // trigger aliasing on all args that are equal
-                                        // to originalCallArg including itself
-                                        if (foundDuplicate) {
-                                            for (Value arg : ie.getArgs()) {
-                                                if (arg == originalCallArg) {
-                                                    for (Abstraction d1 : callerD1s) {
-                                                        aliasing.computeAliases(d1, callStmt, arg, res,
-                                                                caller, abs);
-                                                    }
-                                                }
-                                            }
-                                        }
-
-                                        // A foo(A a) {
-                                        //     return a;
-                                        // }
-                                        // A b = foo(a);
-                                        // An alias is created using the returned value. If no assignment
-                                        // happen inside the method, also no alias analysis is triggered.
-                                        // Thus, here we trigger a manual alias analysis for all return
-                                        // values which equal a param if the param is on the heap.
-                                        for (Unit u : callee.getActiveBody().getUnits()) {
-                                            if (!(u instanceof ReturnStmt))
-                                                continue;
-                                            Value retOp = ((ReturnStmt) u).getOp();
-
-                                            if (paramLocals[paramIndex] == retOp) {
-                                                for (Unit pred : manager.getICFG().getPredsOf(callStmt)) {
-                                                    for (Abstraction d1 : callerD1s) {
-                                                        aliasing.computeAliases(d1, stmt, originalCallArg, Collections.singleton(abs),
-                                                                manager.getICFG().getMethodOf(pred), abs);
-                                                    }
-                                                }
-                                            }
-                                        }
-                                    }
-                                }
-                            }
-                        }
-
-                        setCallSite(source, res, (Stmt) callSite);
-
-                        return res;
-                    }
-                };
-            }
-
-            @Override
-            public FlowFunction<Abstraction> getCallToReturnFlowFunction(Unit callSite, Unit returnSite) {
-                if (!(callSite instanceof Stmt)) {
-                    return KillAll.v();
-                }
-
-                final Aliasing aliasing = manager.getAliasing();
-                if (aliasing == null)
-                    return KillAll.v();
-
-                final Stmt callStmt = (Stmt) callSite;
-                final InvokeExpr invExpr = callStmt.getInvokeExpr();
-
-                final Value[] callArgs = new Value[invExpr.getArgCount()];
-                for (int i = 0; i < invExpr.getArgCount(); i++) {
-                    callArgs[i] = invExpr.getArg(i);
-                }
-
-                final SootMethod callee = invExpr.getMethod();
-
-                final boolean isSink = manager.getSourceSinkManager() != null
-                        && manager.getSourceSinkManager().getSinkInfo(callStmt, manager, null) != null;
-//                final boolean isSource = manager.getSourceSinkManager() != null
-//                        && manager.getSourceSinkManager().getSourceInfo(callStmt, manager) != null;
-
-                return new SolverCallToReturnFlowFunction() {
-                    @Override
-                    public Set<Abstraction> computeTargets(Abstraction d1, Abstraction source) {
-                        // Notify the handler if we have one
-                        if (taintPropagationHandler != null)
-                            taintPropagationHandler.notifyFlowIn(callSite, source, manager,
-                                    TaintPropagationHandler.FlowFunctionType.CallToReturnFlowFunction);
-
-                        Set<Abstraction> res = computeTargetsInternal(d1, source.isAbstractionActive() ? source : source.getActiveCopy());
-                        if (DEBUG_PRINT)
-                            System.out.println("CallToReturn" + "\n" + "In: " + source.toString() + "\n" + "Stmt: " + callStmt.toString() + "\n" + "Out: " + (res == null ? "[]" : res.toString()) + "\n" + "---------------------------------------");
-
-                        return notifyOutFlowHandlers(callSite, d1, source, res,
-                                TaintPropagationHandler.FlowFunctionType.CallToReturnFlowFunction);
-                    }
-
-                    private Set<Abstraction> computeTargetsInternal(Abstraction d1, Abstraction source) {
-                        if (manager.getConfig().getStopAfterFirstFlow() && !results.isEmpty())
-                            return null;
-
-                        Set<Abstraction> res = null;
-                        ByReferenceBoolean killSource = new ByReferenceBoolean();
-                        ByReferenceBoolean killAll = new ByReferenceBoolean();
-                        // if we have a RuleManager, apply the rules
-                        if (propagationRules != null) {
-                            res = propagationRules.applyCallToReturnFlowFunction(d1, source, callStmt,
-                                    killSource, killAll, true);
-                        }
-                        // On killAll, we do not propagate and can stop here
-                        if (killAll.value)
-                            return null;
-
-                        // Instanciate res if RuleManager did return null
-                        if (res == null)
-                            res = new HashSet<>();
-
-
-                        // If left side is tainted, the return value overwrites the taint
-                        // CallFlow takes care of tainting the return value
-                        if (callStmt instanceof AssignStmt
-                                && aliasing.mayAlias(((AssignStmt) callStmt).getLeftOp(), source.getAccessPath().getPlainValue())) {
-                            return res;
-                        }
-
-
-                        // If we do not know the callees, we can not reason
-                        // To not break anything, propagate over
-                        if (interproceduralCFG().getCalleesOfCallAt(callSite).isEmpty()) {
-                            if (source != zeroValue)
-                                res.add(source);
-                            return res;
-                        }
-
-                        // Assumption: Sinks only leak taints but never
-                        // overwrite them. This is needed e.g. if an heap object
-                        // is an argument and leaked twice in the same path.
-                        // See also Android Source Sink Tests
-                        if (isSink && !manager.getConfig().getInspectSinks()) {
-                            if (source != zeroValue)
-                                res.add(source);
-                        }
-
-                        // If method is excluded, add the taint to not
-                        // break anything
-                        if (isExcluded(callee)) {
-                            if (source != zeroValue)
-                                res.add(source);
-                        }
-
-                        // Static values can be propagated over methods if
-                        // the value isn't written inside the method.
-                        // Otherwise CallFlowFunction already does the job.
-                        if (manager.getConfig().getStaticFieldTrackingMode() != InfoflowConfiguration.StaticFieldTrackingMode.None
-                                && source.getAccessPath().isStaticFieldRef()
-                                && interproceduralCFG().isStaticFieldUsed(callee, source.getAccessPath().getFirstField()))
-                            return res;
-
-                        if (callee.isNative() && ncHandler != null) {
-                            for (Value arg : callArgs) {
-                                if (aliasing.mayAlias(arg, source.getAccessPath().getPlainValue())) {
-                                    Set<Abstraction> nativeAbs = ncHandler.getTaintedValues(callStmt, source, callArgs);
-                                    if (nativeAbs != null) {
-                                        res.addAll(nativeAbs);
-
-                                        // Compute the aliases
-                                        for (Abstraction abs : nativeAbs) {
-                                            enterConditional(abs, callStmt, returnSite);
-                                            if (abs.getAccessPath().isStaticFieldRef() || aliasing.canHaveAliasesRightSide(
-                                                    callStmt, abs.getAccessPath().getPlainValue(), abs)) {
-                                                for (Unit pred : manager.getICFG().getPredsOf(callStmt))
-                                                    aliasing.computeAliases(d1, (Stmt) pred,
-                                                        abs.getAccessPath().getPlainValue(), res,
-                                                        interproceduralCFG().getMethodOf(pred), abs);
-                                            }
-                                        }
-                                    }
-                                    break;
-                                }
-                            }
-                        }
-                        // Do not pass base if tainted
-                        // CallFlow passes this into the callee
-                        // unless the callee is native and can not be visited
-                        // The third condition represents a tainted reference without any fields tainted
-                        // of which the callee only can overwrite the reference to the object but not its contents
-                        if (invExpr instanceof InstanceInvokeExpr
-                                && aliasing.mayAlias(((InstanceInvokeExpr) invExpr).getBase(), source.getAccessPath().getPlainValue())
-                                && (source.getAccessPath().getTaintSubFields() || source.getAccessPath().getFieldCount() > 0)
-                                && !callee.isNative())
-                            return res;
-
-                        // Do not pass over reference parameters
-                        // CallFlow passes this into the callee
-                        if (Arrays.stream(callArgs).anyMatch(arg -> !isPrimitiveOrStringBase(source)
-                                && aliasing.mayAlias(arg, source.getAccessPath().getPlainValue())))
-                            return res;
-
-                        if (!killSource.value && source != zeroValue)
-                            res.add(source);
-
-                        setCallSite(source, res, callStmt);
-
-                        if (manager.getConfig().getImplicitFlowMode().trackControlFlowDependencies()
-                                && source.getDominator() == null && res.contains(source)) {
-                            IInfoflowCFG.UnitContainer dom = manager.getICFG().getDominatorOf(callSite);
-                            if (dom.getUnit() != null && dom.getUnit() != returnSite) {
-                                res.remove(source);
-                                res.add(source.deriveNewAbstractionWithDominator(dom.getUnit()));
-                            }
-                        }
-
-                        return res;
-                    }
-                };
-            }
-
-            private void setCallSite(Abstraction source, Set<Abstraction> set, Stmt callStmt) {
-                for (Abstraction abs : set) {
-                    if (!abs.equals(source))
-                        abs.setCorrespondingCallSite(callStmt);
-                }
-            }
-
-            /**
-             * Sets the dominator if the taint enters a conditional
-             *
-             * @param abs target abstraction
-             * @param stmt Current statement
-             * @param destStmt Destination statement
-             */
-            private void enterConditional(Abstraction abs, Unit stmt, Unit destStmt) {
-                if (!manager.getConfig().getImplicitFlowMode().trackControlFlowDependencies() || abs.getDominator() != null)
-                    return;
-                IInfoflowCFG.UnitContainer dom = manager.getICFG().getDominatorOf(stmt);
-                if (dom.getUnit() != null && dom.getUnit() != destStmt) {
-                    abs.setDominator(dom.getUnit());
-                }
-            }
-
-            private boolean isPrimitiveOrStringBase(Abstraction abs) {
-                Type t = abs.getAccessPath().getBaseType();
-                return t instanceof PrimType || (TypeUtils.isStringType(t) && !abs.getAccessPath().getCanHaveImmutableAliases());
-            }
-            private boolean isPrimitiveOrStringType(Type t) {
-                return t instanceof PrimType || TypeUtils.isStringType(t);
-            }
-        };
-    }
-
-    public TaintPropagationResults getResults() {
-        return this.results;
-    }
->>>>>>> 072e07b5
 }