--- conflicted
+++ resolved
@@ -573,22 +573,8 @@
 						}
 
 						// map arguments to parameter
-<<<<<<< HEAD
-						if (isExecutorExecute) {
-							if (ie != null && aliasing.mayAlias(ie.getArg(0), source.getAccessPath().getPlainValue())) {
-								AccessPath ap = manager.getAccessPathFactory().copyWithNewValue(source.getAccessPath(),
-										thisLocal);
-								Abstraction abs = source.deriveNewAbstraction(ap, stmt);
-								if (abs != null)
-									res.add(abs);
-							}
-						} else if (ie != null && dest.getParameterCount() > 0
-								&& (isReflectiveCallSite || ie.getArgCount() == dest.getParameterCount())) {
-							for (int i = isReflectiveCallSite ? 1 : 0; i < ie.getArgCount(); i++) {
-=======
 						if (ie != null && dest.getParameterCount() > 0) {
 							for (int i = 0; i < ie.getArgCount(); i++) {
->>>>>>> 679c1abf
 								if (!aliasing.mayAlias(ie.getArg(i), source.getAccessPath().getPlainValue()))
 									continue;
 								if (isPrimitiveOrStringBase(source))
